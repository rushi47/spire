package sql

import (
	"context"
	"crypto/x509"
	"database/sql"
	"encoding/json"
	"errors"
	"fmt"
	"io/ioutil"
	"path/filepath"
	"strconv"
	"strings"
	"sync/atomic"
	"testing"
	"time"

	"github.com/spiffe/spire/pkg/common/bundleutil"
	"github.com/spiffe/spire/pkg/common/util"
	"github.com/spiffe/spire/pkg/server/plugin/datastore"
	"github.com/spiffe/spire/proto/spire/common"
	spi "github.com/spiffe/spire/proto/spire/common/plugin"
	"github.com/spiffe/spire/test/clock"
	"github.com/spiffe/spire/test/spiretest"
	testutil "github.com/spiffe/spire/test/util"
	"github.com/stretchr/testify/assert"
	"github.com/stretchr/testify/require"
	"google.golang.org/grpc/codes"
	"google.golang.org/grpc/status"
	"google.golang.org/protobuf/proto"
	"google.golang.org/protobuf/types/known/timestamppb"
	"google.golang.org/protobuf/types/known/wrapperspb"
)

var (
	ctx = context.Background()

	// The following are set by the linker during integration tests to
	// run these unit tests against various SQL backends.
	TestDialect      string
	TestConnString   string
	TestROConnString string
)

const (
	_ttl                   = time.Hour
	_expiredNotAfterString = "2018-01-10T01:34:00+00:00"
	_validNotAfterString   = "2018-01-10T01:36:00+00:00"
	_middleTimeString      = "2018-01-10T01:35:00+00:00"
	_notFoundErrMsg        = "datastore-sql: record not found"
)

func TestPlugin(t *testing.T) {
	spiretest.Run(t, new(PluginSuite))
}

type PluginSuite struct {
	spiretest.Suite

	cert   *x509.Certificate
	cacert *x509.Certificate

	dir       string
	nextID    int
	ds        datastore.Plugin
	sqlPlugin *Plugin
}

type ListRegistrationReq struct {
	name               string
	pagination         *datastore.Pagination
	selectors          []*common.Selector
	expectedList       []*common.RegistrationEntry
	expectedPagination *datastore.Pagination
	err                string
}

func (s *PluginSuite) SetupSuite() {
	clk := clock.NewMock(s.T())

	expiredNotAfterTime, err := time.Parse(time.RFC3339, _expiredNotAfterString)
	s.Require().NoError(err)
	validNotAfterTime, err := time.Parse(time.RFC3339, _validNotAfterString)
	s.Require().NoError(err)

	caTemplate, err := testutil.NewCATemplate(clk, "foo")
	s.Require().NoError(err)

	caTemplate.NotAfter = expiredNotAfterTime
	caTemplate.NotBefore = expiredNotAfterTime.Add(-_ttl)

	cacert, cakey, err := testutil.SelfSign(caTemplate)
	s.Require().NoError(err)

	svidTemplate, err := testutil.NewSVIDTemplate(clk, "spiffe://foo/id1")
	s.Require().NoError(err)

	svidTemplate.NotAfter = validNotAfterTime
	svidTemplate.NotBefore = validNotAfterTime.Add(-_ttl)

	cert, _, err := testutil.Sign(svidTemplate, cacert, cakey)
	s.Require().NoError(err)

	s.cacert = cacert
	s.cert = cert
}

func (s *PluginSuite) SetupTest() {
	s.dir = s.TempDir()
	s.ds = s.newPlugin()
}

func (s *PluginSuite) TearDownTest() {
	s.sqlPlugin.closeDB()
}

func (s *PluginSuite) newPlugin() datastore.Plugin {
	p := New()
	s.sqlPlugin = p

	var ds datastore.Plugin
	s.LoadPlugin(builtin(p), &ds)

	// When the test suite is executed normally, we test against sqlite3 since
	// it requires no external dependencies. The integration test framework
	// builds the test harness for a specific dialect and connection string
	switch TestDialect {
	case "":
		s.nextID++
		dbPath := filepath.Join(s.dir, fmt.Sprintf("db%d.sqlite3", s.nextID))
		_, err := ds.Configure(context.Background(), &spi.ConfigureRequest{
			Configuration: fmt.Sprintf(`
				database_type = "sqlite3"
				log_sql = true
				connection_string = "%s"
				`, dbPath),
		})
		s.Require().NoError(err)

		// assert that WAL journal mode is enabled
		jm := struct {
			JournalMode string
		}{}
		p.db.Raw("PRAGMA journal_mode").Scan(&jm)
		s.Require().Equal(jm.JournalMode, "wal")

		// assert that foreign_key support is enabled
		fk := struct {
			ForeignKeys string
		}{}
		p.db.Raw("PRAGMA foreign_keys").Scan(&fk)
		s.Require().Equal(fk.ForeignKeys, "1")
	case "mysql":
		s.T().Logf("CONN STRING: %q", TestConnString)
		s.Require().NotEmpty(TestConnString, "connection string must be set")
		wipeMySQL(s.T(), TestConnString)
		_, err := ds.Configure(context.Background(), &spi.ConfigureRequest{
			Configuration: fmt.Sprintf(`
				database_type = "mysql"
				log_sql = true
				connection_string = "%s"
				ro_connection_string = "%s"
				`, TestConnString, TestROConnString),
		})
		s.Require().NoError(err)
	case "postgres":
		s.T().Logf("CONN STRING: %q", TestConnString)
		s.Require().NotEmpty(TestConnString, "connection string must be set")
		wipePostgres(s.T(), TestConnString)
		_, err := ds.Configure(context.Background(), &spi.ConfigureRequest{
			Configuration: fmt.Sprintf(`
				database_type = "postgres"
				log_sql = true
				connection_string = "%s"
				ro_connection_string = "%s"
				`, TestConnString, TestROConnString),
		})
		s.Require().NoError(err)
	default:
		s.Require().FailNowf("Unsupported external test dialect %q", TestDialect)
	}

	return ds
}

func (s *PluginSuite) TestInvalidPluginConfiguration() {
	_, err := s.ds.Configure(context.Background(), &spi.ConfigureRequest{
		Configuration: `
		database_type = "wrong"
		connection_string = "bad"
		`,
	})
	s.RequireErrorContains(err, "datastore-sql: unsupported database_type: wrong")
}

func (s *PluginSuite) TestInvalidMySQLConfiguration() {
	_, err := s.ds.Configure(context.Background(), &spi.ConfigureRequest{
		Configuration: `
		database_type = "mysql"
		connection_string = "username:@tcp(127.0.0.1)/spire_test"
		`,
	})
	s.RequireErrorContains(err, "datastore-sql: invalid mysql config: missing parseTime=true param in connection_string")

	_, roErr := s.ds.Configure(context.Background(), &spi.ConfigureRequest{
		Configuration: `
		database_type = "mysql"
		ro_connection_string = "username:@tcp(127.0.0.1)/spire_test"
		`,
	})
	s.RequireErrorContains(roErr, "rpc error: code = Unknown desc = connection_string must be set")

	_, error := s.ds.Configure(context.Background(), &spi.ConfigureRequest{
		Configuration: `
		database_type = "mysql"
		`,
	})
	s.RequireErrorContains(error, "rpc error: code = Unknown desc = connection_string must be set")
}

func (s *PluginSuite) TestBundleCRUD() {
	bundle := bundleutil.BundleProtoFromRootCA("spiffe://foo", s.cert)

	// fetch non-existent
	fresp, err := s.ds.FetchBundle(ctx, &datastore.FetchBundleRequest{TrustDomainId: "spiffe://foo"})
	s.Require().NoError(err)
	s.Require().NotNil(fresp)
	s.Require().Nil(fresp.Bundle)

	// update non-existent
	_, err = s.ds.UpdateBundle(ctx, &datastore.UpdateBundleRequest{Bundle: bundle})
	s.RequireGRPCStatus(err, codes.NotFound, _notFoundErrMsg)

	// delete non-existent
	_, err = s.ds.DeleteBundle(ctx, &datastore.DeleteBundleRequest{TrustDomainId: "spiffe://foo"})
	s.RequireGRPCStatus(err, codes.NotFound, _notFoundErrMsg)

	// create
	_, err = s.ds.CreateBundle(ctx, &datastore.CreateBundleRequest{
		Bundle: bundle,
	})
	s.Require().NoError(err)

	// create again (constraint violation)
	_, err = s.ds.CreateBundle(ctx, &datastore.CreateBundleRequest{
		Bundle: bundle,
	})
	s.Equal(status.Code(err), codes.AlreadyExists)

	// fetch
	fresp, err = s.ds.FetchBundle(ctx, &datastore.FetchBundleRequest{TrustDomainId: "spiffe://foo"})
	s.Require().NoError(err)
	s.AssertProtoEqual(bundle, fresp.Bundle)

	// fetch (with denormalized id)
	fresp, err = s.ds.FetchBundle(ctx, &datastore.FetchBundleRequest{TrustDomainId: "spiffe://fOO"})
	s.Require().NoError(err)
	s.AssertProtoEqual(bundle, fresp.Bundle)

	// list
	lresp, err := s.ds.ListBundles(ctx, &datastore.ListBundlesRequest{})
	s.Require().NoError(err)
	s.Equal(1, len(lresp.Bundles))
	s.AssertProtoEqual(bundle, lresp.Bundles[0])

	bundle2 := bundleutil.BundleProtoFromRootCA(bundle.TrustDomainId, s.cacert)
	appendedBundle := bundleutil.BundleProtoFromRootCAs(bundle.TrustDomainId,
		[]*x509.Certificate{s.cert, s.cacert})

	// append
	aresp, err := s.ds.AppendBundle(ctx, &datastore.AppendBundleRequest{
		Bundle: bundle2,
	})
	s.Require().NoError(err)
	s.Require().NotNil(aresp.Bundle)
	s.AssertProtoEqual(appendedBundle, aresp.Bundle)

	// append identical
	aresp, err = s.ds.AppendBundle(ctx, &datastore.AppendBundleRequest{
		Bundle: bundle2,
	})
	s.Require().NoError(err)
	s.Require().NotNil(aresp.Bundle)
	s.AssertProtoEqual(appendedBundle, aresp.Bundle)

	// append on a new bundle
	bundle3 := bundleutil.BundleProtoFromRootCA("spiffe://bar", s.cacert)
	anresp, err := s.ds.AppendBundle(ctx, &datastore.AppendBundleRequest{
		Bundle: bundle3,
	})
	s.Require().NoError(err)
	s.AssertProtoEqual(bundle3, anresp.Bundle)

	// update with mask: RootCas
	uresp, err := s.ds.UpdateBundle(ctx, &datastore.UpdateBundleRequest{
		Bundle: bundle,
		InputMask: &common.BundleMask{
			RootCas: true,
		},
	})
	s.Require().NoError(err)
	s.AssertProtoEqual(bundle, uresp.Bundle)

	lresp, err = s.ds.ListBundles(ctx, &datastore.ListBundlesRequest{})
	s.Require().NoError(err)
	assertBundlesEqual(s.T(), []*common.Bundle{bundle, bundle3}, lresp.Bundles)

	// update with mask: RefreshHint
	bundle.RefreshHint = 60
	uresp, err = s.ds.UpdateBundle(ctx, &datastore.UpdateBundleRequest{
		Bundle: bundle,
		InputMask: &common.BundleMask{
			RefreshHint: true,
		},
	})
	s.Require().NoError(err)
	s.AssertProtoEqual(bundle, uresp.Bundle)

	lresp, err = s.ds.ListBundles(ctx, &datastore.ListBundlesRequest{})
	s.Require().NoError(err)
	assertBundlesEqual(s.T(), []*common.Bundle{bundle, bundle3}, lresp.Bundles)

	// update with mask: JwtSingingKeys
	bundle.JwtSigningKeys = []*common.PublicKey{{Kid: "jwt-key-1"}}
	uresp, err = s.ds.UpdateBundle(ctx, &datastore.UpdateBundleRequest{
		Bundle: bundle,
		InputMask: &common.BundleMask{
			JwtSigningKeys: true,
		},
	})
	s.Require().NoError(err)
	s.AssertProtoEqual(bundle, uresp.Bundle)

	lresp, err = s.ds.ListBundles(ctx, &datastore.ListBundlesRequest{})
	s.Require().NoError(err)
	assertBundlesEqual(s.T(), []*common.Bundle{bundle, bundle3}, lresp.Bundles)

	// update without mask
	uresp, err = s.ds.UpdateBundle(ctx, &datastore.UpdateBundleRequest{
		Bundle: bundle2,
	})
	s.Require().NoError(err)
	s.AssertProtoEqual(bundle2, uresp.Bundle)

	lresp, err = s.ds.ListBundles(ctx, &datastore.ListBundlesRequest{})
	s.Require().NoError(err)
	assertBundlesEqual(s.T(), []*common.Bundle{bundle2, bundle3}, lresp.Bundles)

	// delete
	dresp, err := s.ds.DeleteBundle(ctx, &datastore.DeleteBundleRequest{
		TrustDomainId: bundle.TrustDomainId,
	})
	s.Require().NoError(err)
	s.AssertProtoEqual(bundle2, dresp.Bundle)

	lresp, err = s.ds.ListBundles(ctx, &datastore.ListBundlesRequest{})
	s.Require().NoError(err)
	s.Equal(1, len(lresp.Bundles))
	s.AssertProtoEqual(bundle3, lresp.Bundles[0])

	// delete (with denormalized id)
	dresp, err = s.ds.DeleteBundle(ctx, &datastore.DeleteBundleRequest{
		TrustDomainId: "spiffe://bAR",
	})
	s.Require().NoError(err)
	s.AssertProtoEqual(bundle3, dresp.Bundle)

	lresp, err = s.ds.ListBundles(ctx, &datastore.ListBundlesRequest{})
	s.Require().NoError(err)
	s.Empty(lresp.Bundles)
}

func (s *PluginSuite) TestListBundlesWithPagination() {
	bundle1 := bundleutil.BundleProtoFromRootCA("spiffe://example.org", s.cert)
	_, err := s.ds.CreateBundle(ctx, &datastore.CreateBundleRequest{
		Bundle: bundle1,
	})
	s.Require().NoError(err)

	bundle2 := bundleutil.BundleProtoFromRootCA("spiffe://foo", s.cacert)
	_, err = s.ds.CreateBundle(ctx, &datastore.CreateBundleRequest{
		Bundle: bundle2,
	})
	s.Require().NoError(err)

	bundle3 := bundleutil.BundleProtoFromRootCA("spiffe://bar", s.cert)
	_, err = s.ds.CreateBundle(ctx, &datastore.CreateBundleRequest{
		Bundle: bundle3,
	})
	s.Require().NoError(err)

	bundle4 := bundleutil.BundleProtoFromRootCA("spiffe://baz", s.cert)
	_, err = s.ds.CreateBundle(ctx, &datastore.CreateBundleRequest{
		Bundle: bundle4,
	})
	s.Require().NoError(err)

	tests := []struct {
		name               string
		pagination         *datastore.Pagination
		byExpiresBefore    *wrapperspb.Int64Value
		expectedList       []*common.Bundle
		expectedPagination *datastore.Pagination
		expectedErr        string
	}{
		{
			name:         "no pagination",
			expectedList: []*common.Bundle{bundle1, bundle2, bundle3, bundle4},
		},
		{
			name: "page size bigger than items",
			pagination: &datastore.Pagination{
				PageSize: 5,
			},
			expectedList: []*common.Bundle{bundle1, bundle2, bundle3, bundle4},
			expectedPagination: &datastore.Pagination{
				Token:    "4",
				PageSize: 5,
			},
		},
		{
			name: "pagination page size is zero",
			pagination: &datastore.Pagination{
				PageSize: 0,
			},
			expectedErr: "rpc error: code = InvalidArgument desc = cannot paginate with pagesize = 0",
		},
		{
			name: "bundles first page",
			pagination: &datastore.Pagination{
				Token:    "0",
				PageSize: 2,
			},
			expectedList: []*common.Bundle{bundle1, bundle2},
			expectedPagination: &datastore.Pagination{Token: "2",
				PageSize: 2,
			},
		},
		{
			name: "bundles second page",
			pagination: &datastore.Pagination{
				Token:    "2",
				PageSize: 2,
			},
			expectedList: []*common.Bundle{bundle3, bundle4},
			expectedPagination: &datastore.Pagination{
				Token:    "4",
				PageSize: 2,
			},
		},
		{
			name:         "bundles third page",
			expectedList: []*common.Bundle{},
			pagination: &datastore.Pagination{
				Token:    "4",
				PageSize: 2,
			},
			expectedPagination: &datastore.Pagination{
				Token:    "",
				PageSize: 2,
			},
		},
		{
			name:         "invalid token",
			expectedList: []*common.Bundle{},
			expectedErr:  "rpc error: code = InvalidArgument desc = could not parse token 'invalid token'",
			pagination: &datastore.Pagination{
				Token:    "invalid token",
				PageSize: 2,
			},
			expectedPagination: &datastore.Pagination{
				PageSize: 2,
			},
		},
	}
	for _, test := range tests {
		test := test
		s.T().Run(test.name, func(t *testing.T) {
			resp, err := s.ds.ListBundles(ctx, &datastore.ListBundlesRequest{
				Pagination: test.pagination,
			})
			if test.expectedErr != "" {
				require.EqualError(t, err, test.expectedErr)
				return
			}
			require.NoError(t, err)
			require.NotNil(t, resp)

			expectedResponse := &datastore.ListBundlesResponse{
				Bundles:    test.expectedList,
				Pagination: test.expectedPagination,
			}
			spiretest.RequireProtoEqual(t, expectedResponse, resp)
		})
	}
}

func (s *PluginSuite) TestCountBundles() {
	// Count empty bundles
	resp, err := s.ds.CountBundles(ctx, &datastore.CountBundlesRequest{})
	s.Require().NoError(err)
	spiretest.RequireProtoEqual(s.T(), &datastore.CountBundlesResponse{Bundles: 0}, resp)

	// Create bundles
	bundle1 := bundleutil.BundleProtoFromRootCA("spiffe://example.org", s.cert)
	_, err = s.ds.CreateBundle(ctx, &datastore.CreateBundleRequest{
		Bundle: bundle1,
	})
	s.Require().NoError(err)

	bundle2 := bundleutil.BundleProtoFromRootCA("spiffe://foo", s.cacert)
	_, err = s.ds.CreateBundle(ctx, &datastore.CreateBundleRequest{
		Bundle: bundle2,
	})
	s.Require().NoError(err)

	bundle3 := bundleutil.BundleProtoFromRootCA("spiffe://bar", s.cert)
	_, err = s.ds.CreateBundle(ctx, &datastore.CreateBundleRequest{
		Bundle: bundle3,
	})
	s.Require().NoError(err)

	// Count all
	resp, err = s.ds.CountBundles(ctx, &datastore.CountBundlesRequest{})
	s.Require().NoError(err)
	spiretest.RequireProtoEqual(s.T(), &datastore.CountBundlesResponse{Bundles: 3}, resp)
}

func (s *PluginSuite) TestCountAttestedNodes() {
	// Count empty attested nodes
	resp, err := s.ds.CountAttestedNodes(ctx, &datastore.CountAttestedNodesRequest{})
	s.Require().NoError(err)
	spiretest.RequireProtoEqual(s.T(), &datastore.CountAttestedNodesResponse{Nodes: 0}, resp)

	// Create attested nodes
	node := &common.AttestedNode{
		SpiffeId:            "spiffe://example.org/foo",
		AttestationDataType: "t1",
		CertSerialNumber:    "1234",
		CertNotAfter:        time.Now().Add(time.Hour).Unix(),
	}
	_, err = s.ds.CreateAttestedNode(ctx, &datastore.CreateAttestedNodeRequest{Node: node})
	s.Require().NoError(err)

	node2 := &common.AttestedNode{
		SpiffeId:            "spiffe://example.org/bar",
		AttestationDataType: "t2",
		CertSerialNumber:    "5678",
		CertNotAfter:        time.Now().Add(time.Hour).Unix(),
	}
	_, err = s.ds.CreateAttestedNode(ctx, &datastore.CreateAttestedNodeRequest{Node: node2})
	s.Require().NoError(err)

	// Count all
	resp, err = s.ds.CountAttestedNodes(ctx, &datastore.CountAttestedNodesRequest{})
	s.Require().NoError(err)
	spiretest.RequireProtoEqual(s.T(), &datastore.CountAttestedNodesResponse{Nodes: 2}, resp)
}

func (s *PluginSuite) TestCountRegistrationEntries() {
	// Count empty registration entries
	resp, err := s.ds.CountRegistrationEntries(ctx, &datastore.CountRegistrationEntriesRequest{})
	s.Require().NoError(err)
	spiretest.RequireProtoEqual(s.T(), &datastore.CountRegistrationEntriesResponse{Entries: 0}, resp)

	// Create attested nodes
	entry := &common.RegistrationEntry{
		ParentId:  "spiffe://example.org/agent",
		SpiffeId:  "spiffe://example.org/foo",
		Selectors: []*common.Selector{{Type: "a", Value: "1"}},
	}
	_, err = s.ds.CreateRegistrationEntry(ctx, &datastore.CreateRegistrationEntryRequest{Entry: entry})
	s.Require().NoError(err)

	entry2 := &common.RegistrationEntry{
		ParentId:  "spiffe://example.org/agent",
		SpiffeId:  "spiffe://example.org/bar",
		Selectors: []*common.Selector{{Type: "a", Value: "2"}},
	}
	_, err = s.ds.CreateRegistrationEntry(ctx, &datastore.CreateRegistrationEntryRequest{Entry: entry2})
	s.Require().NoError(err)

	// Count all
	resp, err = s.ds.CountRegistrationEntries(ctx, &datastore.CountRegistrationEntriesRequest{})
	s.Require().NoError(err)
	spiretest.RequireProtoEqual(s.T(), &datastore.CountRegistrationEntriesResponse{Entries: 2}, resp)
}

func (s *PluginSuite) TestSetBundle() {
	// create a couple of bundles for tests. the contents don't really matter
	// as long as they are for the same trust domain but have different contents.
	bundle := bundleutil.BundleProtoFromRootCA("spiffe://foo", s.cert)
	bundle2 := bundleutil.BundleProtoFromRootCA("spiffe://foo", s.cacert)

	// ensure the bundle does not exist (it shouldn't)
	s.Require().Nil(s.fetchBundle("spiffe://foo"))

	// set the bundle and make sure it is created
	_, err := s.ds.SetBundle(ctx, &datastore.SetBundleRequest{
		Bundle: bundle,
	})
	s.Require().NoError(err)
	s.RequireProtoEqual(bundle, s.fetchBundle("spiffe://foo"))

	// set the bundle and make sure it is updated
	_, err = s.ds.SetBundle(ctx, &datastore.SetBundleRequest{
		Bundle: bundle2,
	})
	s.Require().NoError(err)
	s.RequireProtoEqual(bundle2, s.fetchBundle("spiffe://foo"))
}

func (s *PluginSuite) TestBundlePrune() {
	// Setup
	// Create new bundle with two cert (one valid and one expired)
	bundle := bundleutil.BundleProtoFromRootCAs("spiffe://foo", []*x509.Certificate{s.cert, s.cacert})

	// Add two JWT signing keys (one valid and one expired)
	expiredKeyTime, err := time.Parse(time.RFC3339, _expiredNotAfterString)
	s.Require().NoError(err)

	nonExpiredKeyTime, err := time.Parse(time.RFC3339, _validNotAfterString)
	s.Require().NoError(err)

	// middleTime is a point between the two certs expiration time
	middleTime, err := time.Parse(time.RFC3339, _middleTimeString)
	s.Require().NoError(err)

	bundle.JwtSigningKeys = []*common.PublicKey{
		{NotAfter: expiredKeyTime.Unix()},
		{NotAfter: nonExpiredKeyTime.Unix()},
	}

	// Store bundle in datastore
	_, err = s.ds.CreateBundle(ctx, &datastore.CreateBundleRequest{Bundle: bundle})
	s.Require().NoError(err)

	// Prune
	// prune non existent bundle should not return error, no bundle to prune
	expiration := time.Now().Unix()
	presp, err := s.ds.PruneBundle(ctx, &datastore.PruneBundleRequest{
		TrustDomainId: "spiffe://notexistent",
		ExpiresBefore: expiration,
	})
	s.NoError(err)
	s.AssertProtoEqual(presp, &datastore.PruneBundleResponse{})

	// prune fails if internal prune bundle fails. For instance, if all certs are expired
	expiration = time.Now().Unix()
	presp, err = s.ds.PruneBundle(ctx, &datastore.PruneBundleRequest{
		TrustDomainId: bundle.TrustDomainId,
		ExpiresBefore: expiration,
	})
	s.AssertGRPCStatus(err, codes.Unknown, "prune failed: would prune all certificates")
	s.Nil(presp)

	// prune should remove expired certs
	presp, err = s.ds.PruneBundle(ctx, &datastore.PruneBundleRequest{
		TrustDomainId: bundle.TrustDomainId,
		ExpiresBefore: middleTime.Unix(),
	})
	s.NoError(err)
	s.NotNil(presp)
	s.True(presp.BundleChanged)

	// Fetch and verify pruned bundle is the expected
	expectedPrunedBundle := bundleutil.BundleProtoFromRootCAs("spiffe://foo", []*x509.Certificate{s.cert})
	expectedPrunedBundle.JwtSigningKeys = []*common.PublicKey{{NotAfter: nonExpiredKeyTime.Unix()}}
	fresp, err := s.ds.FetchBundle(ctx, &datastore.FetchBundleRequest{TrustDomainId: "spiffe://foo"})
	s.Require().NoError(err)
	s.AssertProtoEqual(expectedPrunedBundle, fresp.Bundle)
}

func (s *PluginSuite) TestCreateAttestedNode() {
	node := &common.AttestedNode{
		SpiffeId:            "foo",
		AttestationDataType: "aws-tag",
		CertSerialNumber:    "badcafe",
		CertNotAfter:        time.Now().Add(time.Hour).Unix(),
	}

	cresp, err := s.ds.CreateAttestedNode(ctx, &datastore.CreateAttestedNodeRequest{Node: node})
	s.Require().NoError(err)
	s.AssertProtoEqual(node, cresp.Node)

	fresp, err := s.ds.FetchAttestedNode(ctx, &datastore.FetchAttestedNodeRequest{SpiffeId: node.SpiffeId})
	s.Require().NoError(err)
	s.AssertProtoEqual(node, fresp.Node)

	expiration := time.Now().Unix()
	sresp, err := s.ds.ListAttestedNodes(ctx, &datastore.ListAttestedNodesRequest{
		ByExpiresBefore: &wrapperspb.Int64Value{
			Value: expiration,
		},
	})
	s.Require().NoError(err)
	s.Empty(sresp.Nodes)
}

func (s *PluginSuite) TestFetchAttestedNodeMissing() {
	fresp, err := s.ds.FetchAttestedNode(ctx, &datastore.FetchAttestedNodeRequest{SpiffeId: "missing"})
	s.Require().NoError(err)
	s.Require().Nil(fresp.Node)
}

func (s *PluginSuite) TestFetchStaleNodes() {
	efuture := &common.AttestedNode{
		SpiffeId:            "foo",
		AttestationDataType: "aws-tag",
		CertSerialNumber:    "badcafe",
		CertNotAfter:        time.Now().Add(time.Hour).Unix(),
	}

	epast := &common.AttestedNode{
		SpiffeId:            "bar",
		AttestationDataType: "aws-tag",
		CertSerialNumber:    "deadbeef",
		CertNotAfter:        time.Now().Add(-time.Hour).Unix(),
	}

	_, err := s.ds.CreateAttestedNode(ctx, &datastore.CreateAttestedNodeRequest{Node: efuture})
	s.Require().NoError(err)

	_, err = s.ds.CreateAttestedNode(ctx, &datastore.CreateAttestedNodeRequest{Node: epast})
	s.Require().NoError(err)

	expiration := time.Now().Unix()
	sresp, err := s.ds.ListAttestedNodes(ctx, &datastore.ListAttestedNodesRequest{
		ByExpiresBefore: &wrapperspb.Int64Value{
			Value: expiration,
		},
	})
	s.Require().NoError(err)
	s.RequireProtoListEqual([]*common.AttestedNode{epast}, sresp.Nodes)
}

func (s *PluginSuite) TestFetchAttestedNodesWithPagination() {
	// Create all necessary nodes
	aNode1 := &common.AttestedNode{
		SpiffeId:            "node1",
		AttestationDataType: "t1",
		CertSerialNumber:    "badcafe",
		CertNotAfter:        time.Now().Add(-time.Hour).Unix(),
	}

	aNode2 := &common.AttestedNode{
		SpiffeId:            "node2",
		AttestationDataType: "t2",
		CertSerialNumber:    "deadbeef",
		CertNotAfter:        time.Now().Add(time.Hour).Unix(),
	}

	aNode3 := &common.AttestedNode{
		SpiffeId:            "node3",
		AttestationDataType: "t3",
		CertSerialNumber:    "badcafe",
		CertNotAfter:        time.Now().Add(-time.Hour).Unix(),
	}

	aNode4 := &common.AttestedNode{
		SpiffeId:            "node4",
		AttestationDataType: "t1",
		// Banned
		CertSerialNumber: "",
		CertNotAfter:     time.Now().Add(-time.Hour).Unix(),
	}
	aNode5 := &common.AttestedNode{
		SpiffeId:            "node5",
		AttestationDataType: "t4",
		// Banned
		CertSerialNumber: "",
		CertNotAfter:     time.Now().Add(-time.Hour).Unix(),
	}

	_, err := s.ds.CreateAttestedNode(ctx, &datastore.CreateAttestedNodeRequest{Node: aNode1})
	s.Require().NoError(err)

	_, err = s.ds.CreateAttestedNode(ctx, &datastore.CreateAttestedNodeRequest{Node: aNode2})
	s.Require().NoError(err)

	_, err = s.ds.CreateAttestedNode(ctx, &datastore.CreateAttestedNodeRequest{Node: aNode3})
	s.Require().NoError(err)

	_, err = s.ds.CreateAttestedNode(ctx, &datastore.CreateAttestedNodeRequest{Node: aNode4})
	s.Require().NoError(err)

	_, err = s.ds.CreateAttestedNode(ctx, &datastore.CreateAttestedNodeRequest{Node: aNode5})
	s.Require().NoError(err)

	aNode1WithSelectors := cloneAttestedNode(aNode1)
	aNode1WithSelectors.Selectors = []*common.Selector{
		{Type: "a", Value: "1"},
		{Type: "b", Value: "2"},
	}
	s.setNodeSelectors("node1", aNode1WithSelectors.Selectors)

	aNode2WithSelectors := cloneAttestedNode(aNode2)
	aNode2WithSelectors.Selectors = []*common.Selector{
		{Type: "b", Value: "2"},
	}
	s.setNodeSelectors("node2", aNode2WithSelectors.Selectors)

	aNode3WithSelectors := cloneAttestedNode(aNode3)
	aNode3WithSelectors.Selectors = []*common.Selector{
		{Type: "a", Value: "1"},
		{Type: "c", Value: "3"},
	}
	s.setNodeSelectors("node3", aNode3WithSelectors.Selectors)

	aNode4WithSelectors := cloneAttestedNode(aNode4)
	aNode4WithSelectors.Selectors = []*common.Selector{
		{Type: "a", Value: "1"},
		{Type: "b", Value: "2"},
	}
	s.setNodeSelectors("node4", aNode4WithSelectors.Selectors)

	tests := []struct {
		name               string
		req                *datastore.ListAttestedNodesRequest
		expectedList       []*common.AttestedNode
		expectedPagination *datastore.Pagination
		expectedErr        string
	}{
		{
			name:         "fetch without pagination",
			req:          &datastore.ListAttestedNodesRequest{},
			expectedList: []*common.AttestedNode{aNode1, aNode2, aNode3, aNode4, aNode5},
		},
		{
			name: "pagination without token",
			req: &datastore.ListAttestedNodesRequest{
				Pagination: &datastore.Pagination{
					PageSize: 2,
				},
			},
			expectedList: []*common.AttestedNode{aNode1, aNode2},
			expectedPagination: &datastore.Pagination{
				Token:    "2",
				PageSize: 2,
			},
		},
		{
			name: "pagination without token and fetch selectors",
			req: &datastore.ListAttestedNodesRequest{
				Pagination: &datastore.Pagination{
					PageSize: 3,
				},
				FetchSelectors: true,
			},
			expectedList: []*common.AttestedNode{
				aNode1WithSelectors, aNode2WithSelectors, aNode3WithSelectors,
			},
			expectedPagination: &datastore.Pagination{
				Token:    "3",
				PageSize: 3,
			},
		},
		{
			name: "list without pagination and fetch selectors",
			req: &datastore.ListAttestedNodesRequest{
				FetchSelectors: true,
			},
			expectedList: []*common.AttestedNode{
				aNode1WithSelectors, aNode2WithSelectors, aNode3WithSelectors,
				aNode4WithSelectors, aNode5,
			},
		},
		{
			name: "pagination not null but page size is zero",
			req: &datastore.ListAttestedNodesRequest{
				Pagination: &datastore.Pagination{
					Token:    "",
					PageSize: 0,
				},
			},
			expectedErr: "rpc error: code = InvalidArgument desc = cannot paginate with pagesize = 0",
		},
		{
			name: "by selector match but empty selectors",
			req: &datastore.ListAttestedNodesRequest{
				Pagination: &datastore.Pagination{
					Token:    "",
					PageSize: 2,
				},
				BySelectorMatch: &datastore.BySelectors{
					Selectors: []*common.Selector{},
				},
			},
			expectedErr: "rpc error: code = InvalidArgument desc = cannot list by empty selectors set",
		},
		{
			name: "get all nodes first page",
			req: &datastore.ListAttestedNodesRequest{
				Pagination: &datastore.Pagination{
					Token:    "",
					PageSize: 3,
				},
			},
			expectedList: []*common.AttestedNode{aNode1, aNode2, aNode3},
			expectedPagination: &datastore.Pagination{
				Token:    "3",
				PageSize: 3,
			},
		},
		{
			name: "get all nodes second page",
			req: &datastore.ListAttestedNodesRequest{
				Pagination: &datastore.Pagination{
					Token:    "3",
					PageSize: 3,
				},
			},
			expectedList: []*common.AttestedNode{aNode4, aNode5},
			expectedPagination: &datastore.Pagination{
				Token:    "5",
				PageSize: 3,
			},
		},
		{
			name:         "get all nodes third page no results",
			expectedList: []*common.AttestedNode{},
			req: &datastore.ListAttestedNodesRequest{
				Pagination: &datastore.Pagination{
					Token:    "5",
					PageSize: 3,
				},
			},
			expectedPagination: &datastore.Pagination{
				PageSize: 3,
			},
		},
		{
			name: "get nodes by expire no pagination",
			req: &datastore.ListAttestedNodesRequest{
				ByExpiresBefore: &wrapperspb.Int64Value{
					Value: time.Now().Unix(),
				},
			},
			expectedList: []*common.AttestedNode{aNode1, aNode3, aNode4, aNode5},
		},
		{
			name: "get nodes by expire before get only page first page",
			req: &datastore.ListAttestedNodesRequest{
				Pagination: &datastore.Pagination{
					Token:    "",
					PageSize: 2,
				},
				ByExpiresBefore: &wrapperspb.Int64Value{
					Value: time.Now().Unix(),
				},
			},
			expectedList: []*common.AttestedNode{aNode1, aNode3},
			expectedPagination: &datastore.Pagination{
				Token:    "3",
				PageSize: 2,
			},
		},
		{
			name: "get nodes by expire before get only page second page",
			req: &datastore.ListAttestedNodesRequest{
				Pagination: &datastore.Pagination{
					Token:    "3",
					PageSize: 2,
				},
				ByExpiresBefore: &wrapperspb.Int64Value{
					Value: time.Now().Unix(),
				},
			},
			expectedList: []*common.AttestedNode{aNode4, aNode5},
			expectedPagination: &datastore.Pagination{
				Token:    "5",
				PageSize: 2,
			},
		},
		{
			name: "get nodes by expire before get only page third page no results",
			req: &datastore.ListAttestedNodesRequest{
				Pagination: &datastore.Pagination{
					Token:    "5",
					PageSize: 2,
				},
				ByExpiresBefore: &wrapperspb.Int64Value{
					Value: time.Now().Unix(),
				},
			},
			expectedList: []*common.AttestedNode{},
			expectedPagination: &datastore.Pagination{
				PageSize: 2,
			},
		},
		{
			name: "by attestation type",
			req: &datastore.ListAttestedNodesRequest{
				Pagination: &datastore.Pagination{
					Token:    "",
					PageSize: 3,
				},
				ByAttestationType: "t1",
			},
			expectedList: []*common.AttestedNode{aNode1, aNode4},
			expectedPagination: &datastore.Pagination{
				PageSize: 3,
				Token:    "4",
			},
		},
		{
			name: "by attestation type no pagination",
			req: &datastore.ListAttestedNodesRequest{
				ByAttestationType: "t1",
			},
			expectedList: []*common.AttestedNode{aNode1, aNode4},
		},
		{
			name: "by attestation type no results",
			req: &datastore.ListAttestedNodesRequest{
				Pagination: &datastore.Pagination{
					Token:    "",
					PageSize: 10,
				},
				ByAttestationType: "invalid type",
			},
			expectedList: []*common.AttestedNode{},
			expectedPagination: &datastore.Pagination{
				PageSize: 10,
			},
		},
		{
			name: "not banned",
			req: &datastore.ListAttestedNodesRequest{
				Pagination: &datastore.Pagination{
					Token:    "",
					PageSize: 4,
				},
				ByBanned: &wrapperspb.BoolValue{Value: false},
			},
			expectedList: []*common.AttestedNode{aNode1, aNode2, aNode3},
			expectedPagination: &datastore.Pagination{
				PageSize: 4,
				Token:    "3",
			},
		},
		{
			name: "not banned no pagination",
			req: &datastore.ListAttestedNodesRequest{
				ByBanned: &wrapperspb.BoolValue{Value: false},
			},
			expectedList: []*common.AttestedNode{aNode1, aNode2, aNode3},
		},
		{
			name: "banned",
			req: &datastore.ListAttestedNodesRequest{
				Pagination: &datastore.Pagination{
					Token:    "",
					PageSize: 2,
				},
				ByBanned: &wrapperspb.BoolValue{Value: true},
			},
			expectedList: []*common.AttestedNode{aNode4, aNode5},
			expectedPagination: &datastore.Pagination{
				PageSize: 2,
				Token:    "5",
			},
		},
		{
			name: "by selector match exact",
			req: &datastore.ListAttestedNodesRequest{
				Pagination: &datastore.Pagination{
					Token:    "",
					PageSize: 2,
				},
				BySelectorMatch: &datastore.BySelectors{
					Match: datastore.BySelectors_MATCH_EXACT,
					Selectors: []*common.Selector{
						{Type: "a", Value: "1"},
						{Type: "b", Value: "2"},
					},
				},
			},
			expectedList: []*common.AttestedNode{aNode1WithSelectors, aNode4WithSelectors},
			expectedPagination: &datastore.Pagination{
				PageSize: 2,
				Token:    "4",
			},
		},
		{
			name: "by selector match exact second page no results",
			req: &datastore.ListAttestedNodesRequest{
				Pagination: &datastore.Pagination{
					Token:    "4",
					PageSize: 2,
				},
				BySelectorMatch: &datastore.BySelectors{
					Match: datastore.BySelectors_MATCH_EXACT,
					Selectors: []*common.Selector{
						{Type: "a", Value: "1"},
						{Type: "b", Value: "2"},
					},
				},
			},
			expectedList: []*common.AttestedNode{},
			expectedPagination: &datastore.Pagination{
				PageSize: 2,
				Token:    "",
			},
		},
		{
			name: "by selector match exact no pagination",
			req: &datastore.ListAttestedNodesRequest{
				BySelectorMatch: &datastore.BySelectors{
					Match: datastore.BySelectors_MATCH_EXACT,
					Selectors: []*common.Selector{
						{Type: "a", Value: "1"},
						{Type: "b", Value: "2"},
					},
				},
			},
			expectedList: []*common.AttestedNode{aNode1WithSelectors, aNode4WithSelectors},
		},
		{
			name: "by selector match subset",
			req: &datastore.ListAttestedNodesRequest{
				Pagination: &datastore.Pagination{
					Token:    "",
					PageSize: 4,
				},
				BySelectorMatch: &datastore.BySelectors{
					Match: datastore.BySelectors_MATCH_SUBSET,
					Selectors: []*common.Selector{
						{Type: "a", Value: "1"},
						{Type: "b", Value: "2"},
					},
				},
			},
			expectedList: []*common.AttestedNode{aNode1WithSelectors, aNode2WithSelectors, aNode4WithSelectors},
			expectedPagination: &datastore.Pagination{
				PageSize: 4,
				Token:    "4",
			},
		},
		{
			name: "by selector match subset no pagination",
			req: &datastore.ListAttestedNodesRequest{
				BySelectorMatch: &datastore.BySelectors{
					Match: datastore.BySelectors_MATCH_SUBSET,
					Selectors: []*common.Selector{
						{Type: "a", Value: "1"},
						{Type: "b", Value: "2"},
					},
				},
			},
			expectedList: []*common.AttestedNode{aNode1WithSelectors, aNode2WithSelectors, aNode4WithSelectors},
		},
		{
			name: "multiple filters",
			req: &datastore.ListAttestedNodesRequest{
				Pagination: &datastore.Pagination{
					Token:    "",
					PageSize: 2,
				},
				ByAttestationType: "t1",
				ByBanned:          &wrapperspb.BoolValue{Value: false},
				BySelectorMatch: &datastore.BySelectors{
					Match: datastore.BySelectors_MATCH_EXACT,
					Selectors: []*common.Selector{
						{Type: "a", Value: "1"},
						{Type: "b", Value: "2"},
					},
				},
			},
			expectedList: []*common.AttestedNode{aNode1WithSelectors},
			expectedPagination: &datastore.Pagination{
				PageSize: 2,
				Token:    "1",
			},
		},
		{
			name: "multiple filters no pagination",
			req: &datastore.ListAttestedNodesRequest{
				ByAttestationType: "t1",
				ByBanned:          &wrapperspb.BoolValue{Value: false},
				BySelectorMatch: &datastore.BySelectors{
					Match: datastore.BySelectors_MATCH_EXACT,
					Selectors: []*common.Selector{
						{Type: "a", Value: "1"},
						{Type: "b", Value: "2"},
					},
				},
			},
			expectedList: []*common.AttestedNode{aNode1WithSelectors},
		},
	}
	for _, test := range tests {
		test := test
		s.T().Run(test.name, func(t *testing.T) {
			resp, err := s.ds.ListAttestedNodes(ctx, test.req)
			if test.expectedErr != "" {
				require.EqualError(t, err, test.expectedErr)
				return
			}
			require.NoError(t, err)
			require.NotNil(t, resp)

			expectedResponse := &datastore.ListAttestedNodesResponse{
				Nodes:      test.expectedList,
				Pagination: test.expectedPagination,
			}
			spiretest.RequireProtoEqual(t, expectedResponse, resp)
		})
	}

	resp, err := s.ds.ListAttestedNodes(ctx, &datastore.ListAttestedNodesRequest{
		Pagination: &datastore.Pagination{
			Token:    "invalid int",
			PageSize: 10,
		},
	})
	s.Require().Nil(resp)
	s.Require().Error(err, "could not parse token 'invalid int'")
}

func (s *PluginSuite) TestUpdateAttestedNode() {
	// Current nodes values
	nodeID := "spiffe-id"
	attestationType := "attestation-data-type"
	serial := "cert-serial-number-1"
	expires := int64(1)
	newSerial := "new-cert-serial-number"
	newExpires := int64(2)

	// Updated nodes values
	updatedSerial := "cert-serial-number-2"
	updatedExpires := int64(3)
	updatedNewSerial := ""
	updatedNewExpires := int64(0)

	for _, tt := range []struct {
		name           string
		updateReq      *datastore.UpdateAttestedNodeRequest
		expUpdatedNode *common.AttestedNode
		expCode        codes.Code
		expMsg         string
	}{
		{
			name: "update non-existing attested node",
			updateReq: &datastore.UpdateAttestedNodeRequest{
				SpiffeId:         "non-existent-node-id",
				CertSerialNumber: updatedSerial,
				CertNotAfter:     updatedExpires,
			},
			expCode: codes.NotFound,
			expMsg:  _notFoundErrMsg,
		},
		{
			name: "update attested node with all false mask",
			updateReq: &datastore.UpdateAttestedNodeRequest{
				SpiffeId:            nodeID,
				CertSerialNumber:    updatedSerial,
				CertNotAfter:        updatedExpires,
				NewCertNotAfter:     updatedNewExpires,
				NewCertSerialNumber: updatedNewSerial,
				InputMask:           &common.AttestedNodeMask{},
			},
			expUpdatedNode: &common.AttestedNode{
				SpiffeId:            nodeID,
				AttestationDataType: attestationType,
				CertSerialNumber:    serial,
				CertNotAfter:        expires,
				NewCertNotAfter:     newExpires,
				NewCertSerialNumber: newSerial,
			},
		},
		{
			name: "update attested node with mask set only some fields: 'CertSerialNumber', 'NewCertNotAfter'",
			updateReq: &datastore.UpdateAttestedNodeRequest{
				SpiffeId:            nodeID,
				CertSerialNumber:    updatedSerial,
				CertNotAfter:        updatedExpires,
				NewCertNotAfter:     updatedNewExpires,
				NewCertSerialNumber: updatedNewSerial,
				InputMask: &common.AttestedNodeMask{
					CertSerialNumber: true,
					NewCertNotAfter:  true,
				},
			},
			expUpdatedNode: &common.AttestedNode{
				SpiffeId:            nodeID,
				AttestationDataType: attestationType,
				CertSerialNumber:    updatedSerial,
				CertNotAfter:        expires,
				NewCertNotAfter:     updatedNewExpires,
				NewCertSerialNumber: newSerial,
			},
		},
		{
			name: "update attested node with nil mask",
			updateReq: &datastore.UpdateAttestedNodeRequest{
				SpiffeId:            nodeID,
				CertSerialNumber:    updatedSerial,
				CertNotAfter:        updatedExpires,
				NewCertNotAfter:     updatedNewExpires,
				NewCertSerialNumber: updatedNewSerial,
			},
			expUpdatedNode: &common.AttestedNode{
				SpiffeId:            nodeID,
				AttestationDataType: attestationType,
				CertSerialNumber:    updatedSerial,
				CertNotAfter:        updatedExpires,
				NewCertNotAfter:     updatedNewExpires,
				NewCertSerialNumber: updatedNewSerial,
			},
		},
	} {
		tt := tt
		s.T().Run(tt.name, func(t *testing.T) {
			s.ds = s.newPlugin()
			defer s.sqlPlugin.closeDB()

			_, err := s.ds.CreateAttestedNode(ctx, &datastore.CreateAttestedNodeRequest{Node: &common.AttestedNode{
				SpiffeId:            nodeID,
				AttestationDataType: attestationType,
				CertSerialNumber:    serial,
				CertNotAfter:        expires,
				NewCertNotAfter:     newExpires,
				NewCertSerialNumber: newSerial,
			}})
			s.Require().NoError(err)

			// Update attested node
			uresp, err := s.ds.UpdateAttestedNode(ctx, tt.updateReq)
			s.RequireGRPCStatus(err, tt.expCode, tt.expMsg)
			if tt.expCode != codes.OK {
				s.Require().Nil(uresp)
				return
			}
			s.Require().NoError(err)
			s.Require().NotNil(uresp)
			s.RequireProtoEqual(tt.expUpdatedNode, uresp.Node)

			// Check a fresh fetch shows the updated attested node
			fresp, err := s.ds.FetchAttestedNode(ctx, &datastore.FetchAttestedNodeRequest{SpiffeId: tt.updateReq.SpiffeId})
			s.Require().NoError(err)
			s.Require().NotNil(fresp)
			s.RequireProtoEqual(tt.expUpdatedNode, fresp.Node)
		})
	}
}

func (s *PluginSuite) TestDeleteAttestedNode() {
	entry := &common.AttestedNode{
		SpiffeId:            "foo",
		AttestationDataType: "aws-tag",
		CertSerialNumber:    "badcafe",
		CertNotAfter:        time.Now().Add(time.Hour).Unix(),
	}

	// delete it before it exists
	_, err := s.ds.DeleteAttestedNode(ctx, &datastore.DeleteAttestedNodeRequest{SpiffeId: entry.SpiffeId})
	s.RequireGRPCStatus(err, codes.NotFound, _notFoundErrMsg)

	_, err = s.ds.CreateAttestedNode(ctx, &datastore.CreateAttestedNodeRequest{Node: entry})
	s.Require().NoError(err)

	dresp, err := s.ds.DeleteAttestedNode(ctx, &datastore.DeleteAttestedNodeRequest{SpiffeId: entry.SpiffeId})
	s.Require().NoError(err)
	s.AssertProtoEqual(entry, dresp.Node)

	fresp, err := s.ds.FetchAttestedNode(ctx, &datastore.FetchAttestedNodeRequest{SpiffeId: entry.SpiffeId})
	s.Require().NoError(err)
	s.Nil(fresp.Node)
}

func (s *PluginSuite) TestNodeSelectors() {
	foo1 := []*common.Selector{
		{Type: "FOO1", Value: "1"},
	}
	foo2 := []*common.Selector{
		{Type: "FOO2", Value: "1"},
	}
	bar := []*common.Selector{
		{Type: "BAR", Value: "FIGHT"},
	}

	// assert there are no selectors for foo
	selectors := s.getNodeSelectors("foo", true)
	s.Require().Empty(selectors)
	selectors = s.getNodeSelectors("foo", false)
	s.Require().Empty(selectors)

	// set selectors on foo and bar
	s.setNodeSelectors("foo", foo1)
	s.setNodeSelectors("bar", bar)

	// get foo selectors
	selectors = s.getNodeSelectors("foo", true)
	s.RequireProtoListEqual(foo1, selectors)
	selectors = s.getNodeSelectors("foo", false)
	s.RequireProtoListEqual(foo1, selectors)

	// replace foo selectors
	s.setNodeSelectors("foo", foo2)
	selectors = s.getNodeSelectors("foo", true)
	s.RequireProtoListEqual(foo2, selectors)
	selectors = s.getNodeSelectors("foo", false)
	s.RequireProtoListEqual(foo2, selectors)

	// delete foo selectors
	s.setNodeSelectors("foo", nil)
	selectors = s.getNodeSelectors("foo", true)
	s.Require().Empty(selectors)
	selectors = s.getNodeSelectors("foo", false)
	s.Require().Empty(selectors)

	// get bar selectors (make sure they weren't impacted by deleting foo)
	selectors = s.getNodeSelectors("bar", true)
	s.RequireProtoListEqual(bar, selectors)
	// get bar selectors (make sure they weren't impacted by deleting foo)
	selectors = s.getNodeSelectors("bar", false)
	s.RequireProtoListEqual(bar, selectors)
}

func (s *PluginSuite) TestListNodeSelectors() {
	s.T().Run("no selectors exist", func(t *testing.T) {
		req := &datastore.ListNodeSelectorsRequest{}
		resp := s.listNodeSelectors(req)
		s.Assert().Empty(resp.Selectors)
	})

	const numNonExpiredAttNodes = 3
	const attestationDataType = "fake_nodeattestor"
	nonExpiredAttNodes := make([]*common.AttestedNode, numNonExpiredAttNodes)
	for i := 0; i < numNonExpiredAttNodes; i++ {
		nonExpiredAttNodes[i] = &common.AttestedNode{
			SpiffeId:            fmt.Sprintf("spiffe://example.org/non-expired-node-%d", i),
			AttestationDataType: attestationDataType,
			CertSerialNumber:    fmt.Sprintf("non-expired serial %d-1", i),
			CertNotAfter:        time.Now().Add(time.Hour).Unix(),
			NewCertSerialNumber: fmt.Sprintf("non-expired serial %d-2", i),
			NewCertNotAfter:     time.Now().Add(2 * time.Hour).Unix(),
		}
	}

	const numExpiredAttNodes = 2
	expiredAttNodes := make([]*common.AttestedNode, numExpiredAttNodes)
	for i := 0; i < numExpiredAttNodes; i++ {
		expiredAttNodes[i] = &common.AttestedNode{
			SpiffeId:            fmt.Sprintf("spiffe://example.org/expired-node-%d", i),
			AttestationDataType: attestationDataType,
			CertSerialNumber:    fmt.Sprintf("expired serial %d-1", i),
			CertNotAfter:        time.Now().Add(-24 * time.Hour).Unix(),
			NewCertSerialNumber: fmt.Sprintf("expired serial %d-2", i),
			NewCertNotAfter:     time.Now().Add(-12 * time.Hour).Unix(),
		}
	}

	allAttNodesToCreate := append(nonExpiredAttNodes, expiredAttNodes...)
	selectorMap := make(map[string][]*common.Selector)
	for i, n := range allAttNodesToCreate {
		req := &datastore.CreateAttestedNodeRequest{
			Node: n,
		}

		_, err := s.ds.CreateAttestedNode(ctx, req)
		s.Require().NoError(err)

		selectors := []*common.Selector{
			{
				Type:  "foo",
				Value: strconv.Itoa(i),
			},
		}

		s.setNodeSelectors(n.SpiffeId, selectors)
		selectorMap[n.SpiffeId] = selectors
	}

	nonExpiredSelectorsMap := make(map[string][]*common.Selector, numNonExpiredAttNodes)
	for i := 0; i < numNonExpiredAttNodes; i++ {
		spiffeID := nonExpiredAttNodes[i].SpiffeId
		nonExpiredSelectorsMap[spiffeID] = selectorMap[spiffeID]
	}

	s.T().Run("list all", func(t *testing.T) {
		req := &datastore.ListNodeSelectorsRequest{}
		resp := s.listNodeSelectors(req)
		s.Require().Len(resp.Selectors, len(selectorMap))
	})

	s.T().Run("list unexpired", func(t *testing.T) {
		req := &datastore.ListNodeSelectorsRequest{
			ValidAt: &timestamppb.Timestamp{
				Seconds: time.Now().Unix(),
			},
		}

		resp := s.listNodeSelectors(req)
		s.Assert().Len(resp.Selectors, len(nonExpiredSelectorsMap))
		for _, n := range resp.Selectors {
			expectedSelectors, ok := nonExpiredSelectorsMap[n.SpiffeId]
			s.Assert().True(ok)
			s.AssertProtoListEqual(expectedSelectors, n.Selectors)
		}
	})
}

func (s *PluginSuite) TestSetNodeSelectorsUnderLoad() {
	selectors := []*common.Selector{
		{Type: "TYPE", Value: "VALUE"},
	}

	const numWorkers = 20

	resultCh := make(chan error, numWorkers)
	nextID := int32(0)

	for i := 0; i < numWorkers; i++ {
		go func() {
			id := fmt.Sprintf("ID%d", atomic.AddInt32(&nextID, 1))
			for j := 0; j < 10; j++ {
				_, err := s.ds.SetNodeSelectors(ctx, &datastore.SetNodeSelectorsRequest{
					Selectors: &datastore.NodeSelectors{
						SpiffeId:  id,
						Selectors: selectors,
					},
				})
				if err != nil {
					resultCh <- err
				}
			}
			resultCh <- nil
		}()
	}

	for i := 0; i < numWorkers; i++ {
		s.Require().NoError(<-resultCh)
	}
}

func (s *PluginSuite) TestCreateRegistrationEntry() {
	var validRegistrationEntries []*common.RegistrationEntry
	s.getTestDataFromJSONFile(filepath.Join("testdata", "valid_registration_entries.json"), &validRegistrationEntries)

	for _, validRegistrationEntry := range validRegistrationEntries {
		resp, err := s.ds.CreateRegistrationEntry(ctx, &datastore.CreateRegistrationEntryRequest{Entry: validRegistrationEntry})
		s.Require().NoError(err)
		s.NotNil(resp)
		s.Require().NotNil(resp.Entry)
		s.NotEmpty(resp.Entry.EntryId)
		resp.Entry.EntryId = ""
		s.RequireProtoEqual(resp.Entry, validRegistrationEntry)
	}
}

func (s *PluginSuite) TestCreateInvalidRegistrationEntry() {
	var invalidRegistrationEntries []*common.RegistrationEntry
	s.getTestDataFromJSONFile(filepath.Join("testdata", "invalid_registration_entries.json"), &invalidRegistrationEntries)

	for _, invalidRegistrationEntry := range invalidRegistrationEntries {
		createRegistrationEntryResponse, err := s.ds.CreateRegistrationEntry(ctx, &datastore.CreateRegistrationEntryRequest{Entry: invalidRegistrationEntry})
		s.Require().Error(err)
		s.Require().Nil(createRegistrationEntryResponse)
	}

	// TODO: Check that no entries have been created
}

func (s *PluginSuite) TestFetchRegistrationEntry() {
	registeredEntry := &common.RegistrationEntry{
		Selectors: []*common.Selector{
			{Type: "Type1", Value: "Value1"},
			{Type: "Type2", Value: "Value2"},
			{Type: "Type3", Value: "Value3"},
		},
		SpiffeId: "SpiffeId",
		ParentId: "ParentId",
		Ttl:      1,
		DnsNames: []string{
			"abcd.efg",
			"somehost",
		},
	}

	createRegistrationEntryResponse, err := s.ds.CreateRegistrationEntry(ctx, &datastore.CreateRegistrationEntryRequest{Entry: registeredEntry})
	s.Require().NoError(err)
	s.Require().NotNil(createRegistrationEntryResponse)
	createdEntry := createRegistrationEntryResponse.Entry

	fetchRegistrationEntryResponse, err := s.ds.FetchRegistrationEntry(ctx, &datastore.FetchRegistrationEntryRequest{EntryId: createdEntry.EntryId})
	s.Require().NoError(err)
	s.Require().NotNil(fetchRegistrationEntryResponse)
	s.RequireProtoEqual(createdEntry, fetchRegistrationEntryResponse.Entry)
}

func (s *PluginSuite) TestPruneRegistrationEntries() {
	now := time.Now().Unix()
	registeredEntry := &common.RegistrationEntry{
		Selectors: []*common.Selector{
			{Type: "Type1", Value: "Value1"},
			{Type: "Type2", Value: "Value2"},
			{Type: "Type3", Value: "Value3"},
		},
		SpiffeId:    "SpiffeId",
		ParentId:    "ParentId",
		Ttl:         1,
		EntryExpiry: now,
	}

	createRegistrationEntryResponse, err := s.ds.CreateRegistrationEntry(ctx, &datastore.CreateRegistrationEntryRequest{Entry: registeredEntry})
	s.Require().NoError(err)
	s.Require().NotNil(createRegistrationEntryResponse)
	createdEntry := createRegistrationEntryResponse.Entry

	// Ensure we don't prune valid entries, wind clock back 10s
	_, err = s.ds.PruneRegistrationEntries(ctx, &datastore.PruneRegistrationEntriesRequest{
		ExpiresBefore: now - 10,
	})
	s.Require().NoError(err)

	fetchRegistrationEntryResponse, err := s.ds.FetchRegistrationEntry(ctx, &datastore.FetchRegistrationEntryRequest{EntryId: createdEntry.EntryId})
	s.Require().NoError(err)
	s.Require().NotNil(fetchRegistrationEntryResponse)
	s.Equal(createdEntry, fetchRegistrationEntryResponse.Entry)

	// Ensure we don't prune on the exact ExpiresBefore
	_, err = s.ds.PruneRegistrationEntries(ctx, &datastore.PruneRegistrationEntriesRequest{
		ExpiresBefore: now,
	})
	s.Require().NoError(err)

	fetchRegistrationEntryResponse, err = s.ds.FetchRegistrationEntry(ctx, &datastore.FetchRegistrationEntryRequest{EntryId: createdEntry.EntryId})
	s.Require().NoError(err)
	s.Require().NotNil(fetchRegistrationEntryResponse)
	s.Equal(createdEntry, fetchRegistrationEntryResponse.Entry)

	// Ensure we prune old entries
	_, err = s.ds.PruneRegistrationEntries(ctx, &datastore.PruneRegistrationEntriesRequest{
		ExpiresBefore: now + 10,
	})
	s.Require().NoError(err)

	fetchRegistrationEntryResponse, err = s.ds.FetchRegistrationEntry(ctx, &datastore.FetchRegistrationEntryRequest{EntryId: createdEntry.EntryId})
	s.Require().NoError(err)
	s.Nil(fetchRegistrationEntryResponse.Entry)
}

func (s *PluginSuite) TestFetchInexistentRegistrationEntry() {
	fetchRegistrationEntryResponse, err := s.ds.FetchRegistrationEntry(ctx, &datastore.FetchRegistrationEntryRequest{EntryId: "INEXISTENT"})
	s.Require().NoError(err)
	s.Require().Nil(fetchRegistrationEntryResponse.Entry)
}

func (s *PluginSuite) TestListRegistrationEntries() {
	entry1 := s.createRegistrationEntry(&common.RegistrationEntry{
		Selectors: []*common.Selector{
			{Type: "Type1", Value: "Value1"},
			{Type: "Type2", Value: "Value2"},
			{Type: "Type3", Value: "Value3"},
		},
		SpiffeId: "spiffe://example.org/foo",
		ParentId: "spiffe://example.org/bar",
		Ttl:      1,
		Admin:    true,
	})

	entry2 := s.createRegistrationEntry(&common.RegistrationEntry{
		Selectors: []*common.Selector{
			{Type: "Type3", Value: "Value3"},
			{Type: "Type4", Value: "Value4"},
			{Type: "Type5", Value: "Value5"},
		},
		SpiffeId:   "spiffe://example.org/baz",
		ParentId:   "spiffe://example.org/bat",
		Ttl:        2,
		Downstream: true,
	})

	resp, err := s.ds.ListRegistrationEntries(ctx, &datastore.ListRegistrationEntriesRequest{})
	s.Require().NoError(err)
	s.Require().NotNil(resp)

	expectedResponse := &datastore.ListRegistrationEntriesResponse{
		Entries: []*common.RegistrationEntry{entry2, entry1},
	}
	util.SortRegistrationEntries(expectedResponse.Entries)
	util.SortRegistrationEntries(resp.Entries)
	s.RequireProtoEqual(expectedResponse, resp)
}

func (s *PluginSuite) TestListRegistrationEntriesWithPagination() {
	entry1 := s.createRegistrationEntry(&common.RegistrationEntry{
		Selectors: []*common.Selector{
			{Type: "Type1", Value: "Value1"},
			{Type: "Type2", Value: "Value2"},
			{Type: "Type3", Value: "Value3"},
		},
		SpiffeId: "spiffe://example.org/foo",
		ParentId: "spiffe://example.org/bar",
		Ttl:      1,
	})

	entry2 := s.createRegistrationEntry(&common.RegistrationEntry{
		Selectors: []*common.Selector{
			{Type: "Type3", Value: "Value3"},
			{Type: "Type4", Value: "Value4"},
			{Type: "Type5", Value: "Value5"},
		},
		SpiffeId: "spiffe://example.org/baz",
		ParentId: "spiffe://example.org/bat",
		Ttl:      2,
	})

	entry3 := s.createRegistrationEntry(&common.RegistrationEntry{
		Selectors: []*common.Selector{
			{Type: "Type1", Value: "Value1"},
			{Type: "Type2", Value: "Value2"},
			{Type: "Type3", Value: "Value3"},
		},
		SpiffeId: "spiffe://example.org/tez",
		ParentId: "spiffe://example.org/taz",
		Ttl:      2,
	})

	selectors := []*common.Selector{
		{Type: "Type1", Value: "Value1"},
		{Type: "Type2", Value: "Value2"},
		{Type: "Type3", Value: "Value3"},
	}

	tests := []ListRegistrationReq{
		{
			name: "pagination_without_token",
			pagination: &datastore.Pagination{
				PageSize: 2,
			},
			expectedList: []*common.RegistrationEntry{entry2, entry1},
			expectedPagination: &datastore.Pagination{
				Token:    "2",
				PageSize: 2,
			},
		},
		{
			name: "pagination_not_null_but_page_size_is_zero",
			pagination: &datastore.Pagination{
				Token:    "0",
				PageSize: 0,
			},
			err: "rpc error: code = InvalidArgument desc = cannot paginate with pagesize = 0",
		},
		{
			name: "get_all_entries_first_page",
			pagination: &datastore.Pagination{
				Token:    "0",
				PageSize: 2,
			},
			expectedList: []*common.RegistrationEntry{entry2, entry1},
			expectedPagination: &datastore.Pagination{
				Token:    "2",
				PageSize: 2,
			},
		},
		{
			name: "get_all_entries_second_page",
			pagination: &datastore.Pagination{
				Token:    "2",
				PageSize: 2,
			},
			expectedList: []*common.RegistrationEntry{entry3},
			expectedPagination: &datastore.Pagination{
				Token:    "3",
				PageSize: 2,
			},
		},
		{
			name: "get_all_entries_third_page_no_results",
			pagination: &datastore.Pagination{
				Token:    "3",
				PageSize: 2,
			},
			expectedPagination: &datastore.Pagination{
				PageSize: 2,
			},
		},
		{
			name: "get_entries_by_selector_get_only_page_first_page",
			pagination: &datastore.Pagination{
				Token:    "0",
				PageSize: 2,
			},
			selectors:    selectors,
			expectedList: []*common.RegistrationEntry{entry1, entry3},
			expectedPagination: &datastore.Pagination{
				Token:    "3",
				PageSize: 2,
			},
		},
		{
			name: "get_entries_by_selector_get_only_page_second_page_no_results",
			pagination: &datastore.Pagination{
				Token:    "3",
				PageSize: 2,
			},
			selectors: selectors,
			expectedPagination: &datastore.Pagination{
				PageSize: 2,
			},
		},
		{
			name: "get_entries_by_selector_first_page",
			pagination: &datastore.Pagination{
				Token:    "0",
				PageSize: 1,
			},
			selectors:    selectors,
			expectedList: []*common.RegistrationEntry{entry1},
			expectedPagination: &datastore.Pagination{
				Token:    "1",
				PageSize: 1,
			},
		},
		{
			name: "get_entries_by_selector_second_page",
			pagination: &datastore.Pagination{
				Token:    "1",
				PageSize: 1,
			},
			selectors:    selectors,
			expectedList: []*common.RegistrationEntry{entry3},
			expectedPagination: &datastore.Pagination{
				Token:    "3",
				PageSize: 1,
			},
		},
		{
			name: "get_entries_by_selector_third_page_no_results",
			pagination: &datastore.Pagination{
				Token:    "3",
				PageSize: 1,
			},
			selectors: selectors,
			expectedPagination: &datastore.Pagination{
				PageSize: 1,
			},
		},
	}

	s.listRegistrationEntries(tests, true)
	s.listRegistrationEntries(tests, false)

	// with invalid token
	resp, err := s.ds.ListRegistrationEntries(ctx, &datastore.ListRegistrationEntriesRequest{
		Pagination: &datastore.Pagination{
			Token:    "invalid int",
			PageSize: 10,
		},
	})
	s.Require().Nil(resp)
	s.Require().Error(err, "could not parse token 'invalid int'")
}

func (s *PluginSuite) listRegistrationEntries(tests []ListRegistrationReq, tolerateStale bool) {
	for _, test := range tests {
		test := test
		s.T().Run(test.name, func(t *testing.T) {
			var bySelectors *datastore.BySelectors
			if test.selectors != nil {
				bySelectors = &datastore.BySelectors{
					Selectors: test.selectors,
					Match:     datastore.BySelectors_MATCH_EXACT,
				}
			}
			resp, err := s.ds.ListRegistrationEntries(ctx, &datastore.ListRegistrationEntriesRequest{
				BySelectors:   bySelectors,
				Pagination:    test.pagination,
				TolerateStale: tolerateStale,
			})
			if test.err != "" {
				require.EqualError(t, err, test.err)
				return
			}
			require.NoError(t, err)
			require.NotNil(t, resp)

			expectedResponse := &datastore.ListRegistrationEntriesResponse{
				Entries:    test.expectedList,
				Pagination: test.expectedPagination,
			}
			util.SortRegistrationEntries(expectedResponse.Entries)
			util.SortRegistrationEntries(resp.Entries)
			spiretest.RequireProtoEqual(t, expectedResponse, resp)
		})
	}
}

func (s *PluginSuite) TestListRegistrationEntriesAgainstMultipleCriteria() {
	s.createBundle("spiffe://federates1.org")
	s.createBundle("spiffe://federates2.org")
	s.createBundle("spiffe://federates3.org")
	s.createBundle("spiffe://federates4.org")

	entry := s.createRegistrationEntry(&common.RegistrationEntry{
		ParentId: "spiffe://example.org/P1",
		SpiffeId: "spiffe://example.org/S1",
		Selectors: []*common.Selector{
			{Type: "T1", Value: "V1"},
		},
		FederatesWith: []string{
			"spiffe://federates1.org",
		},
	})

	// shares a parent ID
	s.createRegistrationEntry(&common.RegistrationEntry{
		ParentId: "spiffe://example.org/P1",
		SpiffeId: "spiffe://example.org/S2",
		Selectors: []*common.Selector{
			{Type: "T2", Value: "V2"},
		},
		FederatesWith: []string{
			"spiffe://federates2.org",
		},
	})

	// shares a spiffe ID
	s.createRegistrationEntry(&common.RegistrationEntry{
		ParentId: "spiffe://example.org/P3",
		SpiffeId: "spiffe://example.org/S1",
		Selectors: []*common.Selector{
			{Type: "T3", Value: "V3"},
		},
		FederatesWith: []string{
			"spiffe://federates3.org",
		},
	})

	// shares selectors
	s.createRegistrationEntry(&common.RegistrationEntry{
		ParentId: "spiffe://example.org/P4",
		SpiffeId: "spiffe://example.org/S4",
		Selectors: []*common.Selector{
			{Type: "T1", Value: "V1"},
		},
		FederatesWith: []string{
			"spiffe://federates4.org",
		},
	})

	// shares federates with
	s.createRegistrationEntry(&common.RegistrationEntry{
		ParentId: "spiffe://example.org/P5",
		SpiffeId: "spiffe://example.org/S5",
		Selectors: []*common.Selector{
			{Type: "T5", Value: "V5"},
		},
		FederatesWith: []string{
			"spiffe://federates1.org",
		},
	})

	resp, err := s.ds.ListRegistrationEntries(ctx, &datastore.ListRegistrationEntriesRequest{
		ByParentId: &wrapperspb.StringValue{
			Value: "spiffe://example.org/P1",
		},
		BySpiffeId: &wrapperspb.StringValue{
			Value: "spiffe://example.org/S1",
		},
		BySelectors: &datastore.BySelectors{
			Selectors: []*common.Selector{
				{Type: "T1", Value: "V1"},
			},
			Match: datastore.BySelectors_MATCH_EXACT,
		},
		ByFederatesWith: &datastore.ByFederatesWith{
			TrustDomains: []string{
				"spiffe://federates1.org",
			},
			Match: datastore.ByFederatesWith_MATCH_EXACT,
		},
	})

	s.Require().NoError(err)
	s.Require().NotNil(resp)
	s.RequireProtoListEqual([]*common.RegistrationEntry{entry}, resp.Entries)
}

func (s *PluginSuite) TestListRegistrationEntriesWhenCruftRowsExist() {
	_, err := s.ds.CreateRegistrationEntry(ctx, &datastore.CreateRegistrationEntryRequest{
		Entry: &common.RegistrationEntry{
			Selectors: []*common.Selector{
				{Type: "TYPE", Value: "VALUE"},
			},
			SpiffeId: "SpiffeId",
			ParentId: "ParentId",
			DnsNames: []string{
				"abcd.efg",
				"somehost",
			},
		},
	})
	s.Require().NoError(err)

	// This is gross. Since the bug that left selectors around has been fixed
	// (#1191), I'm not sure how else to test this other than just sneaking in
	// there and removing the registered_entries row.
	res, err := s.sqlPlugin.db.raw.Exec("DELETE FROM registered_entries")
	s.Require().NoError(err)
	rowsAffected, err := res.RowsAffected()
	s.Require().NoError(err)
	s.Require().Equal(int64(1), rowsAffected)

	// Assert that no rows are returned.
	resp, err := s.ds.ListRegistrationEntries(ctx, &datastore.ListRegistrationEntriesRequest{})
	s.Require().NoError(err)
	s.Require().Empty(resp.Entries)
}

func (s *PluginSuite) TestUpdateRegistrationEntry() {
	entry := s.createRegistrationEntry(&common.RegistrationEntry{
		Selectors: []*common.Selector{
			{Type: "Type1", Value: "Value1"},
			{Type: "Type2", Value: "Value2"},
			{Type: "Type3", Value: "Value3"},
		},
		SpiffeId: "spiffe://example.org/foo",
		ParentId: "spiffe://example.org/bar",
		Ttl:      1,
	})

	entry.Ttl = 2
	entry.Admin = true
	entry.Downstream = true

	updateRegistrationEntryResponse, err := s.ds.UpdateRegistrationEntry(ctx, &datastore.UpdateRegistrationEntryRequest{
		Entry: entry,
	})
	s.Require().NoError(err)
	s.Require().NotNil(updateRegistrationEntryResponse)

	fetchRegistrationEntryResponse, err := s.ds.FetchRegistrationEntry(ctx, &datastore.FetchRegistrationEntryRequest{EntryId: entry.EntryId})
	s.Require().NoError(err)
	s.Require().NotNil(fetchRegistrationEntryResponse)
	s.Require().NotNil(fetchRegistrationEntryResponse.Entry)
	s.RequireProtoEqual(updateRegistrationEntryResponse.Entry, fetchRegistrationEntryResponse.Entry)

	entry.EntryId = "badid"
	_, err = s.ds.UpdateRegistrationEntry(ctx, &datastore.UpdateRegistrationEntryRequest{
		Entry: entry,
	})
	s.RequireGRPCStatus(err, codes.NotFound, _notFoundErrMsg)
}

func (s *PluginSuite) TestUpdateRegistrationEntryWithMask() {
	// There are 9 fields in a registration entry. Of these, 3 have some validation in the SQL
	// layer. In this test, we update each of the 9 fields and make sure update works, and also check
	// with the mask value false to make sure nothing changes. For the 3 fields that have validation
	// we try with good data, bad data, and with or without a mask (so 4 cases each.)

	// Note that most of the input validation is done in the API layer and has more extensive tests there.
	oldEntry := &common.RegistrationEntry{
		ParentId:      "spiffe://example.org/oldParentId",
		SpiffeId:      "spiffe://example.org/oldSpiffeId",
		Ttl:           1000,
		Selectors:     []*common.Selector{{Type: "Type1", Value: "Value1"}},
		FederatesWith: []string{"spiffe://dom1.org"},
		Admin:         false,
		EntryExpiry:   1000,
		DnsNames:      []string{"dns1"},
		Downstream:    false,
	}
	newEntry := &common.RegistrationEntry{
		ParentId:      "spiffe://example.org/oldParentId",
		SpiffeId:      "spiffe://example.org/newSpiffeId",
		Ttl:           1000,
		Selectors:     []*common.Selector{{Type: "Type2", Value: "Value2"}},
		FederatesWith: []string{"spiffe://dom2.org"},
		Admin:         false,
		EntryExpiry:   1000,
		DnsNames:      []string{"dns2"},
		Downstream:    false,
	}
	badEntry := &common.RegistrationEntry{
		ParentId:      "not a good parent id",
		SpiffeId:      "",
		Ttl:           -1000,
		Selectors:     []*common.Selector{},
		FederatesWith: []string{"invalid federated bundle"},
		Admin:         false,
		EntryExpiry:   -2000,
		DnsNames:      []string{"this is a bad domain name "},
		Downstream:    false,
	}
	// Needed for the FederatesWith field to work
	s.createBundle("spiffe://dom1.org")
	s.createBundle("spiffe://dom2.org")
	for _, testcase := range []struct {
		name   string
		mask   *common.RegistrationEntryMask
		update func(*common.RegistrationEntry)
		result func(*common.RegistrationEntry)
		err    error
	}{ /// SPIFFE ID FIELD -- this field is validated so we check with good and bad data
		{name: "Update Spiffe ID, Good Data, Mask True",
			mask:   &common.RegistrationEntryMask{SpiffeId: true},
			update: func(e *common.RegistrationEntry) { e.SpiffeId = newEntry.SpiffeId },
			result: func(e *common.RegistrationEntry) { e.SpiffeId = newEntry.SpiffeId }},
		{name: "Update Spiffe ID, Good Data, Mask False",
			mask:   &common.RegistrationEntryMask{SpiffeId: false},
			update: func(e *common.RegistrationEntry) { e.SpiffeId = newEntry.SpiffeId },
			result: func(e *common.RegistrationEntry) {}},
		{name: "Update Spiffe ID, Bad Data, Mask True",
			mask:   &common.RegistrationEntryMask{SpiffeId: true},
			update: func(e *common.RegistrationEntry) { e.SpiffeId = badEntry.SpiffeId },
			err:    errors.New("invalid registration entry: missing SPIFFE ID")},
		{name: "Update Spiffe ID, Bad Data, Mask False",
			mask:   &common.RegistrationEntryMask{SpiffeId: false},
			update: func(e *common.RegistrationEntry) { e.SpiffeId = badEntry.SpiffeId },
			result: func(e *common.RegistrationEntry) {}},
		/// PARENT ID FIELD -- This field isn't validated so we just check with good data
		{name: "Update Parent ID, Good Data, Mask True",
			mask:   &common.RegistrationEntryMask{ParentId: true},
			update: func(e *common.RegistrationEntry) { e.ParentId = newEntry.ParentId },
			result: func(e *common.RegistrationEntry) { e.ParentId = newEntry.ParentId }},
		{name: "Update Parent ID, Good Data, Mask False",
			mask:   &common.RegistrationEntryMask{ParentId: false},
			update: func(e *common.RegistrationEntry) { e.ParentId = newEntry.ParentId },
			result: func(e *common.RegistrationEntry) {}},
		/// TTL FIELD -- This field is validated so we check with good and bad data
		{name: "Update TTL, Good Data, Mask True",
			mask:   &common.RegistrationEntryMask{Ttl: true},
			update: func(e *common.RegistrationEntry) { e.Ttl = newEntry.Ttl },
			result: func(e *common.RegistrationEntry) { e.Ttl = newEntry.Ttl }},
		{name: "Update TTL, Good Data, Mask False",
			mask:   &common.RegistrationEntryMask{Ttl: false},
			update: func(e *common.RegistrationEntry) { e.Ttl = badEntry.Ttl },
			result: func(e *common.RegistrationEntry) {}},
		{name: "Update TTL, Bad Data, Mask True",
			mask:   &common.RegistrationEntryMask{Ttl: true},
			update: func(e *common.RegistrationEntry) { e.Ttl = badEntry.Ttl },
			err:    errors.New("invalid registration entry: TTL is not set")},
		{name: "Update TTL, Bad Data, Mask False",
			mask:   &common.RegistrationEntryMask{Ttl: false},
			update: func(e *common.RegistrationEntry) { e.Ttl = badEntry.Ttl },
			result: func(e *common.RegistrationEntry) {}},
		/// SELECTORS FIELD -- This field is validated so we check with good and bad data
		{name: "Update Selectors, Good Data, Mask True",
			mask:   &common.RegistrationEntryMask{Selectors: true},
			update: func(e *common.RegistrationEntry) { e.Selectors = newEntry.Selectors },
			result: func(e *common.RegistrationEntry) { e.Selectors = newEntry.Selectors }},
		{name: "Update Selectors, Good Data, Mask False",
			mask:   &common.RegistrationEntryMask{Selectors: false},
			update: func(e *common.RegistrationEntry) { e.Selectors = badEntry.Selectors },
			result: func(e *common.RegistrationEntry) {}},
		{name: "Update Selectors, Bad Data, Mask True",
			mask:   &common.RegistrationEntryMask{Selectors: false},
			update: func(e *common.RegistrationEntry) { e.Selectors = badEntry.Selectors },
			err:    errors.New("invalid registration entry: missing selector list")},
		{name: "Update Selectors, Bad Data, Mask False",
			mask:   &common.RegistrationEntryMask{Selectors: false},
			update: func(e *common.RegistrationEntry) { e.Selectors = badEntry.Selectors },
			result: func(e *common.RegistrationEntry) {}},
		/// FEDERATESWITH FIELD -- This field isn't validated so we just check with good data
		{name: "Update FederatesWith, Good Data, Mask True",
			mask:   &common.RegistrationEntryMask{FederatesWith: true},
			update: func(e *common.RegistrationEntry) { e.FederatesWith = newEntry.FederatesWith },
			result: func(e *common.RegistrationEntry) { e.FederatesWith = newEntry.FederatesWith }},
		{name: "Update FederatesWith Good Data, Mask False",
			mask:   &common.RegistrationEntryMask{FederatesWith: false},
			update: func(e *common.RegistrationEntry) { e.FederatesWith = newEntry.FederatesWith },
			result: func(e *common.RegistrationEntry) {}},
		/// ADMIN FIELD -- This field isn't validated so we just check with good data
		{name: "Update Admin, Good Data, Mask True",
			mask:   &common.RegistrationEntryMask{Admin: true},
			update: func(e *common.RegistrationEntry) { e.Admin = newEntry.Admin },
			result: func(e *common.RegistrationEntry) { e.Admin = newEntry.Admin }},
		{name: "Update Admin, Good Data, Mask False",
			mask:   &common.RegistrationEntryMask{Admin: false},
			update: func(e *common.RegistrationEntry) { e.Admin = newEntry.Admin },
			result: func(e *common.RegistrationEntry) {}},
		/// ENTRYEXPIRY FIELD -- This field isn't validated so we just check with good data
		{name: "Update EntryExpiry, Good Data, Mask True",
			mask:   &common.RegistrationEntryMask{EntryExpiry: true},
			update: func(e *common.RegistrationEntry) { e.EntryExpiry = newEntry.EntryExpiry },
			result: func(e *common.RegistrationEntry) { e.EntryExpiry = newEntry.EntryExpiry }},
		{name: "Update EntryExpiry, Good Data, Mask False",
			mask:   &common.RegistrationEntryMask{EntryExpiry: false},
			update: func(e *common.RegistrationEntry) { e.EntryExpiry = newEntry.EntryExpiry },
			result: func(e *common.RegistrationEntry) {}},
		/// DNSNAMES FIELD -- This field isn't validated so we just check with good data
		{name: "Update DnsNames, Good Data, Mask True",
			mask:   &common.RegistrationEntryMask{DnsNames: true},
			update: func(e *common.RegistrationEntry) { e.DnsNames = newEntry.DnsNames },
			result: func(e *common.RegistrationEntry) { e.DnsNames = newEntry.DnsNames }},
		{name: "Update DnsNames, Good Data, Mask False",
			mask:   &common.RegistrationEntryMask{DnsNames: false},
			update: func(e *common.RegistrationEntry) { e.DnsNames = newEntry.DnsNames },
			result: func(e *common.RegistrationEntry) {}},
		/// DOWNSTREAM FIELD -- This field isn't validated so we just check with good data
		{name: "Update DnsNames, Good Data, Mask True",
			mask:   &common.RegistrationEntryMask{Downstream: true},
			update: func(e *common.RegistrationEntry) { e.Downstream = newEntry.Downstream },
			result: func(e *common.RegistrationEntry) { e.Downstream = newEntry.Downstream }},
		{name: "Update DnsNames, Good Data, Mask False",
			mask:   &common.RegistrationEntryMask{Downstream: false},
			update: func(e *common.RegistrationEntry) { e.Downstream = newEntry.Downstream },
			result: func(e *common.RegistrationEntry) {}},
		// This should update all fields
		{name: "Test With Nil Mask",
			mask:   nil,
			update: func(e *common.RegistrationEntry) { proto.Merge(e, oldEntry) },
			result: func(e *common.RegistrationEntry) {}},
	} {
		tt := testcase
		s.Run(tt.name, func() {
			entry := s.createRegistrationEntry(oldEntry)
			id := entry.EntryId

			updateEntry := &common.RegistrationEntry{}
			tt.update(updateEntry)
			updateEntry.EntryId = id
			updateRegistrationEntryResponse, err := s.ds.UpdateRegistrationEntry(ctx, &datastore.UpdateRegistrationEntryRequest{
				Entry: updateEntry,
				Mask:  tt.mask,
			})

			if tt.err != nil {
				s.Require().Error(tt.err)
				return
			}

			s.Require().NoError(err)
			s.Require().NotNil(updateRegistrationEntryResponse)
			expectedResult := proto.Clone(oldEntry).(*common.RegistrationEntry)
			tt.result(expectedResult)
			expectedResult.EntryId = id
			expectedResult.RevisionNumber++
			s.RequireProtoEqual(expectedResult, updateRegistrationEntryResponse.Entry)

			// Fetch and check the results match expectations
			fetchRegistrationEntryResponse, err := s.ds.FetchRegistrationEntry(ctx, &datastore.FetchRegistrationEntryRequest{EntryId: id})
			s.Require().NoError(err)
			s.Require().NotNil(fetchRegistrationEntryResponse)
			s.Require().NotNil(fetchRegistrationEntryResponse.Entry)

			s.RequireProtoEqual(expectedResult, fetchRegistrationEntryResponse.Entry)
		})
	}
}

func (s *PluginSuite) TestDeleteRegistrationEntry() {
	// delete non-existing
	_, err := s.ds.DeleteRegistrationEntry(ctx, &datastore.DeleteRegistrationEntryRequest{EntryId: "badid"})
	s.RequireGRPCStatus(err, codes.NotFound, _notFoundErrMsg)

	entry1 := s.createRegistrationEntry(&common.RegistrationEntry{
		Selectors: []*common.Selector{
			{Type: "Type1", Value: "Value1"},
			{Type: "Type2", Value: "Value2"},
			{Type: "Type3", Value: "Value3"},
		},
		SpiffeId: "spiffe://example.org/foo",
		ParentId: "spiffe://example.org/bar",
		Ttl:      1,
	})

	s.createRegistrationEntry(&common.RegistrationEntry{
		Selectors: []*common.Selector{
			{Type: "Type3", Value: "Value3"},
			{Type: "Type4", Value: "Value4"},
			{Type: "Type5", Value: "Value5"},
		},
		SpiffeId: "spiffe://example.org/baz",
		ParentId: "spiffe://example.org/bat",
		Ttl:      2,
	})

	// We have two registration entries
	entriesResp, err := s.ds.ListRegistrationEntries(ctx, &datastore.ListRegistrationEntriesRequest{})
	s.Require().NoError(err)
	s.Require().Len(entriesResp.Entries, 2)

	// Make sure we deleted the right one
	delRes, err := s.ds.DeleteRegistrationEntry(ctx, &datastore.DeleteRegistrationEntryRequest{EntryId: entry1.EntryId})
	s.Require().NoError(err)
	s.Require().Equal(entry1, delRes.Entry)

	// Make sure we have now only one registration entry
	entriesResp, err = s.ds.ListRegistrationEntries(ctx, &datastore.ListRegistrationEntriesRequest{})
	s.Require().NoError(err)
	s.Require().Len(entriesResp.Entries, 1)

	// Delete again must fails with Not Found
	delRes, err = s.ds.DeleteRegistrationEntry(ctx, &datastore.DeleteRegistrationEntryRequest{EntryId: entry1.EntryId})
	s.Require().EqualError(err, "rpc error: code = NotFound desc = datastore-sql: record not found")
	s.Require().Nil(delRes)
}

func (s *PluginSuite) TestListParentIDEntries() {
	allEntries := make([]*common.RegistrationEntry, 0)
	s.getTestDataFromJSONFile(filepath.Join("testdata", "entries.json"), &allEntries)
	tests := []struct {
		name                string
		registrationEntries []*common.RegistrationEntry
		parentID            string
		expectedList        []*common.RegistrationEntry
	}{
		{

			name:                "test_parentID_found",
			registrationEntries: allEntries,
			parentID:            "spiffe://parent",
			expectedList:        allEntries[:2],
		},
		{
			name:                "test_parentID_notfound",
			registrationEntries: allEntries,
			parentID:            "spiffe://imnoparent",
			expectedList:        nil,
		},
	}
	for _, test := range tests {
		test := test
		s.T().Run(test.name, func(t *testing.T) {
			ds := s.newPlugin()
			for _, entry := range test.registrationEntries {
				r, err := ds.CreateRegistrationEntry(ctx, &datastore.CreateRegistrationEntryRequest{Entry: entry})
				require.NoError(t, err)
				require.NotNil(t, r)
				require.NotNil(t, r.Entry)
				entry.EntryId = r.Entry.EntryId
			}
			result, err := ds.ListRegistrationEntries(ctx, &datastore.ListRegistrationEntriesRequest{
				ByParentId: &wrapperspb.StringValue{
					Value: test.parentID,
				},
			})
			require.NoError(t, err)
			spiretest.RequireProtoListEqual(t, test.expectedList, result.Entries)
		})
	}
}

func (s *PluginSuite) TestListSelectorEntries() {
	allEntries := make([]*common.RegistrationEntry, 0)
	s.getTestDataFromJSONFile(filepath.Join("testdata", "entries.json"), &allEntries)
	tests := []struct {
		name                string
		registrationEntries []*common.RegistrationEntry
		selectors           []*common.Selector
		expectedList        []*common.RegistrationEntry
	}{
		{
			name:                "entries_by_selector_found",
			registrationEntries: allEntries,
			selectors: []*common.Selector{
				{Type: "a", Value: "1"},
				{Type: "b", Value: "2"},
				{Type: "c", Value: "3"},
			},
			expectedList: []*common.RegistrationEntry{allEntries[0]},
		},
		{
			name:                "entries_by_selector_not_found",
			registrationEntries: allEntries,
			selectors: []*common.Selector{
				{Type: "e", Value: "0"},
			},
			expectedList: nil,
		},
	}
	for _, test := range tests {
		test := test
		s.T().Run(test.name, func(t *testing.T) {
			ds := s.newPlugin()
			for _, entry := range test.registrationEntries {
				r, err := ds.CreateRegistrationEntry(ctx, &datastore.CreateRegistrationEntryRequest{Entry: entry})
				require.NoError(t, err)
				require.NotNil(t, r)
				require.NotNil(t, r.Entry)
				entry.EntryId = r.Entry.EntryId
			}
			result, err := ds.ListRegistrationEntries(ctx, &datastore.ListRegistrationEntriesRequest{
				BySelectors: &datastore.BySelectors{
					Selectors: test.selectors,
					Match:     datastore.BySelectors_MATCH_EXACT,
				},
			})
			require.NoError(t, err)
			spiretest.RequireProtoListEqual(t, test.expectedList, result.Entries)
		})
	}
}

func (s *PluginSuite) TestListEntriesBySelectorSubset() {
	allEntries := make([]*common.RegistrationEntry, 0)
	s.getTestDataFromJSONFile(filepath.Join("testdata", "entries.json"), &allEntries)
	tests := []struct {
		name                string
		registrationEntries []*common.RegistrationEntry
		selectors           []*common.Selector
		expectedList        []*common.RegistrationEntry
	}{
		{
			name:                "test1",
			registrationEntries: allEntries,
			selectors: []*common.Selector{
				{Type: "a", Value: "1"},
				{Type: "b", Value: "2"},
				{Type: "c", Value: "3"},
			},
			expectedList: []*common.RegistrationEntry{
				allEntries[0],
				allEntries[1],
				allEntries[2],
			},
		},
		{
			name:                "test2",
			registrationEntries: allEntries,
			selectors: []*common.Selector{
				{Type: "d", Value: "4"},
			},
			expectedList: nil,
		},
	}
	for _, test := range tests {
		test := test
		s.T().Run(test.name, func(t *testing.T) {
			ds := s.newPlugin()
			for _, entry := range test.registrationEntries {
				r, err := ds.CreateRegistrationEntry(ctx, &datastore.CreateRegistrationEntryRequest{Entry: entry})
				require.NoError(t, err)
				require.NotNil(t, r)
				require.NotNil(t, r.Entry)
				entry.EntryId = r.Entry.EntryId
			}
			result, err := ds.ListRegistrationEntries(ctx, &datastore.ListRegistrationEntriesRequest{
				BySelectors: &datastore.BySelectors{
					Selectors: test.selectors,
					Match:     datastore.BySelectors_MATCH_SUBSET,
				},
			})
			require.NoError(t, err)
			util.SortRegistrationEntries(test.expectedList)
			util.SortRegistrationEntries(result.Entries)
			s.RequireProtoListEqual(test.expectedList, result.Entries)
		})
	}
}

func (s *PluginSuite) TestRegistrationEntriesFederatesWithAgainstMissingBundle() {
	// cannot federate with a trust bundle that does not exist
	_, err := s.ds.CreateRegistrationEntry(ctx, &datastore.CreateRegistrationEntryRequest{
		Entry: makeFederatedRegistrationEntry(),
	})
	s.RequireErrorContains(err, `unable to find federated bundle "spiffe://otherdomain.org"`)
}

func (s *PluginSuite) TestRegistrationEntriesFederatesWithSuccess() {
	// create two bundles but only federate with one. having a second bundle
	// has the side effect of asserting that only the code only associates
	// the entry with the exact bundle referenced during creation.
	s.createBundle("spiffe://otherdomain.org")
	s.createBundle("spiffe://otherdomain2.org")

	expected := s.createRegistrationEntry(makeFederatedRegistrationEntry())
	// fetch the entry and make sure the federated trust ids come back
	actual := s.fetchRegistrationEntry(expected.EntryId)
	s.RequireProtoEqual(expected, actual)
}

func (s *PluginSuite) TestDeleteBundleRestrictedByRegistrationEntries() {
	// create the bundle and associated entry
	s.createBundle("spiffe://otherdomain.org")
	s.createRegistrationEntry(makeFederatedRegistrationEntry())

	// delete the bundle in RESTRICTED mode
	_, err := s.ds.DeleteBundle(context.Background(), &datastore.DeleteBundleRequest{
		TrustDomainId: "spiffe://otherdomain.org",
	})
	s.RequireErrorContains(err, "datastore-sql: cannot delete bundle; federated with 1 registration entries")
}

func (s *PluginSuite) TestDeleteBundleDeleteRegistrationEntries() {
	// create an unrelated registration entry to make sure the delete
	// operation only deletes associated registration entries.
	unrelated := s.createRegistrationEntry(&common.RegistrationEntry{
		SpiffeId:  "spiffe://example.org/foo",
		Selectors: []*common.Selector{{Type: "TYPE", Value: "VALUE"}},
	})

	// create the bundle and associated entry
	s.createBundle("spiffe://otherdomain.org")
	entry := s.createRegistrationEntry(makeFederatedRegistrationEntry())

	// delete the bundle in DELETE mode
	_, err := s.ds.DeleteBundle(context.Background(), &datastore.DeleteBundleRequest{
		TrustDomainId: "spiffe://otherdomain.org",
		Mode:          datastore.DeleteBundleRequest_DELETE,
	})
	s.Require().NoError(err)

	// verify that the registeration entry has been deleted
	resp, err := s.ds.FetchRegistrationEntry(context.Background(), &datastore.FetchRegistrationEntryRequest{
		EntryId: entry.EntryId,
	})
	s.Require().NoError(err)
	s.Require().Nil(resp.Entry)

	// make sure the unrelated entry still exists
	s.fetchRegistrationEntry(unrelated.EntryId)
}

func (s *PluginSuite) TestDeleteBundleDissociateRegistrationEntries() {
	// create the bundle and associated entry
	s.createBundle("spiffe://otherdomain.org")
	entry := s.createRegistrationEntry(makeFederatedRegistrationEntry())

	// delete the bundle in DISSOCIATE mode
	_, err := s.ds.DeleteBundle(context.Background(), &datastore.DeleteBundleRequest{
		TrustDomainId: "spiffe://otherdomain.org",
		Mode:          datastore.DeleteBundleRequest_DISSOCIATE,
	})
	s.Require().NoError(err)

	// make sure the entry still exists, albeit without an associated bundle
	entry = s.fetchRegistrationEntry(entry.EntryId)
	s.Require().Empty(entry.FederatesWith)
}

func (s *PluginSuite) TestCreateJoinToken() {
	now := time.Now().Unix()
	req := &datastore.CreateJoinTokenRequest{
		JoinToken: &datastore.JoinToken{
			Token:  "foobar",
			Expiry: now,
		},
	}
	_, err := s.ds.CreateJoinToken(ctx, req)
	s.Require().NoError(err)

	// Make sure we can't re-register
	_, err = s.ds.CreateJoinToken(ctx, req)
	s.NotNil(err)
}

func (s *PluginSuite) TestCreateAndFetchJoinToken() {
	now := time.Now().Unix()
	joinToken := &datastore.JoinToken{
		Token:  "foobar",
		Expiry: now,
	}

	_, err := s.ds.CreateJoinToken(ctx, &datastore.CreateJoinTokenRequest{
		JoinToken: joinToken,
	})
	s.Require().NoError(err)

	res, err := s.ds.FetchJoinToken(ctx, &datastore.FetchJoinTokenRequest{
		Token: joinToken.Token,
	})
	s.Require().NoError(err)
	s.Equal("foobar", res.JoinToken.Token)
	s.Equal(now, res.JoinToken.Expiry)
}

func (s *PluginSuite) TestDeleteJoinToken() {
	now := time.Now().Unix()
	joinToken1 := &datastore.JoinToken{
		Token:  "foobar",
		Expiry: now,
	}

	_, err := s.ds.CreateJoinToken(ctx, &datastore.CreateJoinTokenRequest{
		JoinToken: joinToken1,
	})
	s.Require().NoError(err)

	joinToken2 := &datastore.JoinToken{
		Token:  "batbaz",
		Expiry: now,
	}

	_, err = s.ds.CreateJoinToken(ctx, &datastore.CreateJoinTokenRequest{
		JoinToken: joinToken2,
	})
	s.Require().NoError(err)

	_, err = s.ds.DeleteJoinToken(ctx, &datastore.DeleteJoinTokenRequest{
		Token: joinToken1.Token,
	})
	s.Require().NoError(err)

	// Should not be able to fetch after delete
	resp, err := s.ds.FetchJoinToken(ctx, &datastore.FetchJoinTokenRequest{
		Token: joinToken1.Token,
	})
	s.Require().NoError(err)
	s.Nil(resp.JoinToken)

	// Second token should still be present
	resp, err = s.ds.FetchJoinToken(ctx, &datastore.FetchJoinTokenRequest{
		Token: joinToken2.Token,
	})
	s.Require().NoError(err)
	s.AssertProtoEqual(joinToken2, resp.JoinToken)
}

func (s *PluginSuite) TestPruneJoinTokens() {
	now := time.Now().Unix()
	joinToken := &datastore.JoinToken{
		Token:  "foobar",
		Expiry: now,
	}

	_, err := s.ds.CreateJoinToken(ctx, &datastore.CreateJoinTokenRequest{
		JoinToken: joinToken,
	})
	s.Require().NoError(err)

	// Ensure we don't prune valid tokens, wind clock back 10s
	_, err = s.ds.PruneJoinTokens(ctx, &datastore.PruneJoinTokensRequest{
		ExpiresBefore: now - 10,
	})
	s.Require().NoError(err)

	resp, err := s.ds.FetchJoinToken(ctx, &datastore.FetchJoinTokenRequest{
		Token: joinToken.Token,
	})
	s.Require().NoError(err)
	s.Equal("foobar", resp.JoinToken.Token)

	// Ensure we don't prune on the exact ExpiresBefore
	_, err = s.ds.PruneJoinTokens(ctx, &datastore.PruneJoinTokensRequest{
		ExpiresBefore: now,
	})
	s.Require().NoError(err)

	resp, err = s.ds.FetchJoinToken(ctx, &datastore.FetchJoinTokenRequest{
		Token: joinToken.Token,
	})
	s.Require().NoError(err)
	s.Equal("foobar", resp.JoinToken.Token)

	// Ensure we prune old tokens
	joinToken.Expiry = (now + 10)
	_, err = s.ds.PruneJoinTokens(ctx, &datastore.PruneJoinTokensRequest{
		ExpiresBefore: now + 10,
	})
	s.Require().NoError(err)

	resp, err = s.ds.FetchJoinToken(ctx, &datastore.FetchJoinTokenRequest{
		Token: joinToken.Token,
	})
	s.Require().NoError(err)
	s.Nil(resp.JoinToken)
}

func (s *PluginSuite) TestGetPluginInfo() {
	resp, err := s.ds.GetPluginInfo(ctx, &spi.GetPluginInfoRequest{})
	s.Require().NoError(err)
	s.Require().NotNil(resp)
}

func (s *PluginSuite) TestDisabledMigrationBreakingChanges() {
	dbVersion := 8

	dbName := fmt.Sprintf("v%d.sqlite3", dbVersion)
	dbPath := filepath.Join(s.dir, "unsafe-disabled-migration-"+dbName)
	dump := migrationDump(dbVersion)
	s.Require().NotEmpty(dump, "no migration dump set up for version %d", dbVersion)
	s.Require().NoError(dumpDB(dbPath, dump), "error with DB dump for version %d", dbVersion)

	// configure the datastore to use the new database
	_, err := s.ds.Configure(context.Background(), &spi.ConfigureRequest{
		Configuration: fmt.Sprintf(`
				database_type = "sqlite3"
				connection_string = "file://%s"
				disable_migration = true
			`, dbPath),
	})
	s.Require().EqualError(err, "rpc error: code = Unknown desc = datastore-sql:"+
		" auto-migration must be enabled for current DB")
}

func (s *PluginSuite) TestMigration() {
	for i := 0; i < latestSchemaVersion; i++ {
		dbName := fmt.Sprintf("v%d.sqlite3", i)
		dbPath := filepath.Join(s.dir, "migration-"+dbName)
		dbURI := fmt.Sprintf("file://%s", dbPath)
		dump := migrationDump(i)
		s.Require().NotEmpty(dump, "no migration dump set up for version %d", i)
		s.Require().NoError(dumpDB(dbPath, dump), "error with DB dump for version %d", i)

		// configure the datastore to use the new database
		_, err := s.ds.Configure(context.Background(), &spi.ConfigureRequest{
			Configuration: fmt.Sprintf(`
				database_type = "sqlite3"
				connection_string = "file://%s"
			`, dbPath),
		})
		s.Require().NoError(err)

		switch i {
		case 0:
			// the v0 database has two bundles. the spiffe://otherdomain.org
			// bundle has been soft-deleted. after migration, it should not
			// exist. if we try and create a bundle with the same id, it should
			// fail if the migration did not run, due to uniqueness
			// constraints.
			_, err := s.ds.CreateBundle(context.Background(), &datastore.CreateBundleRequest{
				Bundle: bundleutil.BundleProtoFromRootCAs("spiffe://otherdomain.org", nil),
			})
			s.Require().NoError(err)
		case 1:
			// registration entries should gain the federates_with column.
			// creating a new registration entry with a federated trust domain
			// should be sufficient to test.
			s.createBundle("spiffe://otherdomain.org")
			s.createRegistrationEntry(&common.RegistrationEntry{
				SpiffeId:      "spiffe://example.org/foo",
				Selectors:     []*common.Selector{{Type: "TYPE", Value: "VALUE"}},
				FederatesWith: []string{"spiffe://otherdomain.org"},
			})
		case 2:
			// assert that SPIFFE IDs in bundles, attested nodes, node selectors, and registration entries
			// are all normalized.
			bundlesResp, err := s.ds.ListBundles(context.Background(), &datastore.ListBundlesRequest{})
			s.Require().NoError(err)
			s.Require().Len(bundlesResp.Bundles, 2)
			s.Require().Equal("spiffe://example.org", bundlesResp.Bundles[0].TrustDomainId)
			s.Require().Equal("spiffe://otherdomain.test", bundlesResp.Bundles[1].TrustDomainId)

			attestedNodesResp, err := s.ds.ListAttestedNodes(context.Background(), &datastore.ListAttestedNodesRequest{})
			s.Require().NoError(err)
			s.Require().Len(attestedNodesResp.Nodes, 1)
			s.Require().Equal("spiffe://example.org/spire/agent/join_token/13f1db93-6018-4496-8e77-6de440a174ed", attestedNodesResp.Nodes[0].SpiffeId)

			nodeSelectorsResp, err := s.ds.GetNodeSelectors(context.Background(), &datastore.GetNodeSelectorsRequest{
				SpiffeId:      "spiffe://example.org/spire/agent/join_token/13f1db93-6018-4496-8e77-6de440a174ed",
				TolerateStale: true,
			})
			s.Require().NoError(err)
			s.Require().NotNil(nodeSelectorsResp.Selectors)
			s.Require().Equal("spiffe://example.org/spire/agent/join_token/13f1db93-6018-4496-8e77-6de440a174ed", nodeSelectorsResp.Selectors.SpiffeId)

			entriesResp, err := s.ds.ListRegistrationEntries(context.Background(), &datastore.ListRegistrationEntriesRequest{})
			s.Require().NoError(err)
			s.Require().Len(entriesResp.Entries, 2)
			util.SortRegistrationEntries(entriesResp.Entries)
			s.Require().Equal("spiffe://example.org/nODe", entriesResp.Entries[0].ParentId)
			s.Require().Equal("spiffe://example.org/bLOg", entriesResp.Entries[0].SpiffeId)
			s.Require().Len(entriesResp.Entries[0].FederatesWith, 1)
			s.Require().Equal("spiffe://otherdomain.test", entriesResp.Entries[0].FederatesWith[0])
			s.Require().Equal("spiffe://example.org/spire/agent/join_token/13f1db93-6018-4496-8e77-6de440a174ed", entriesResp.Entries[1].ParentId)
			s.Require().Equal("spiffe://example.org/nODe", entriesResp.Entries[1].SpiffeId)
			s.Require().Len(entriesResp.Entries[1].FederatesWith, 0)
		case 3:
			bundlesResp, err := s.ds.ListBundles(context.Background(), &datastore.ListBundlesRequest{})
			s.Require().NoError(err)
			s.Require().Len(bundlesResp.Bundles, 2)
			s.Require().Equal("spiffe://example.org", bundlesResp.Bundles[0].TrustDomainId)
			s.Require().Len(bundlesResp.Bundles[0].RootCas, 3)
			s.Require().Equal("spiffe://otherdomain.test", bundlesResp.Bundles[1].TrustDomainId)
			s.Require().Len(bundlesResp.Bundles[1].RootCas, 1)
		case 4:
			resp, err := s.ds.ListRegistrationEntries(context.Background(), &datastore.ListRegistrationEntriesRequest{})
			s.Require().NoError(err)
			s.Require().Len(resp.Entries, 1)
			s.Require().False(resp.Entries[0].Admin)

			resp.Entries[0].Admin = true
			_, err = s.ds.UpdateRegistrationEntry(context.Background(), &datastore.UpdateRegistrationEntryRequest{
				Entry: resp.Entries[0],
			})
			s.Require().NoError(err)

			resp, err = s.ds.ListRegistrationEntries(context.Background(), &datastore.ListRegistrationEntriesRequest{})
			s.Require().NoError(err)
			s.Require().Len(resp.Entries, 1)
			s.Require().True(resp.Entries[0].Admin)
		case 5:
			resp, err := s.ds.ListRegistrationEntries(context.Background(), &datastore.ListRegistrationEntriesRequest{})
			s.Require().NoError(err)
			s.Require().Len(resp.Entries, 1)
			s.Require().False(resp.Entries[0].Downstream)

			resp.Entries[0].Downstream = true
			_, err = s.ds.UpdateRegistrationEntry(context.Background(), &datastore.UpdateRegistrationEntryRequest{
				Entry: resp.Entries[0],
			})
			s.Require().NoError(err)

			resp, err = s.ds.ListRegistrationEntries(context.Background(), &datastore.ListRegistrationEntriesRequest{})
			s.Require().NoError(err)
			s.Require().Len(resp.Entries, 1)
			s.Require().True(resp.Entries[0].Downstream)
		case 6:
			// ensure implementation of new expiry field
			resp, err := s.ds.ListRegistrationEntries(context.Background(), &datastore.ListRegistrationEntriesRequest{})
			s.Require().NoError(err)
			s.Require().Len(resp.Entries, 1)
			s.Require().Zero(resp.Entries[0].EntryExpiry)

			expiryVal := time.Now().Unix()
			resp.Entries[0].EntryExpiry = expiryVal
			_, err = s.ds.UpdateRegistrationEntry(context.Background(), &datastore.UpdateRegistrationEntryRequest{
				Entry: resp.Entries[0],
			})
			s.Require().NoError(err)

			resp, err = s.ds.ListRegistrationEntries(context.Background(), &datastore.ListRegistrationEntriesRequest{})
			s.Require().NoError(err)
			s.Require().Len(resp.Entries, 1)
			s.Require().Equal(expiryVal, resp.Entries[0].EntryExpiry)
		case 7:
			// ensure implementation of new dns field
			resp, err := s.ds.ListRegistrationEntries(context.Background(), &datastore.ListRegistrationEntriesRequest{})
			s.Require().NoError(err)
			s.Require().Len(resp.Entries, 1)
			s.Require().Empty(resp.Entries[0].DnsNames)

			resp.Entries[0].DnsNames = []string{"abcd.efg"}
			_, err = s.ds.UpdateRegistrationEntry(context.Background(), &datastore.UpdateRegistrationEntryRequest{
				Entry: resp.Entries[0],
			})
			s.Require().NoError(err)

			resp, err = s.ds.ListRegistrationEntries(context.Background(), &datastore.ListRegistrationEntriesRequest{})
			s.Require().NoError(err)
			s.Require().Len(resp.Entries, 1)
			s.Require().Len(resp.Entries[0].DnsNames, 1)
			s.Require().Equal("abcd.efg", resp.Entries[0].DnsNames[0])
		case 8:
			db, err := openSQLite3(dbURI)
			s.Require().NoError(err)
			s.Require().True(db.Dialect().HasIndex("registered_entries", "idx_registered_entries_parent_id"))
			s.Require().True(db.Dialect().HasIndex("registered_entries", "idx_registered_entries_spiffe_id"))
			s.Require().True(db.Dialect().HasIndex("selectors", "idx_selectors_type_value"))
		case 9:
			db, err := openSQLite3(dbURI)
			s.Require().NoError(err)
			s.Require().True(db.Dialect().HasIndex("registered_entries", "idx_registered_entries_expiry"))
		case 10:
			db, err := openSQLite3(dbURI)
			s.Require().NoError(err)
			s.Require().True(db.Dialect().HasIndex("federated_registration_entries", "idx_federated_registration_entries_registered_entry_id"))
		case 11:
			db, err := openSQLite3(dbURI)
			s.Require().NoError(err)
			s.Require().True(db.Dialect().HasColumn("migrations", "code_version"))
		case 12:
			// Ensure attested_nodes_entries gained two new columns
			db, err := openSQLite3(dbURI)
			s.Require().NoError(err)

			// Assert attested_node_entries tables gained the new columns
			s.Require().True(db.Dialect().HasColumn("attested_node_entries", "new_serial_number"))
			s.Require().True(db.Dialect().HasColumn("attested_node_entries", "new_expires_at"))

			resp, err := s.ds.FetchAttestedNode(context.Background(), &datastore.FetchAttestedNodeRequest{
				SpiffeId: "spiffe://example.org/host",
			})
			s.Require().NoError(err)

			// Assert current serial numbers and expiration time remains the same
			expectedTime, err := time.Parse(time.RFC3339, "2018-12-19T15:26:58-07:00")
			s.Require().NoError(err)
			s.Require().Equal(expectedTime.Unix(), resp.Node.CertNotAfter)
			s.Require().Equal("111", resp.Node.CertSerialNumber)

			// Assert the new fields are empty for pre-existing entries
			s.Require().Empty(resp.Node.NewCertSerialNumber)
			s.Require().Empty(resp.Node.NewCertNotAfter)
		case 13:
			s.Require().True(s.sqlPlugin.db.Dialect().HasColumn("registered_entries", "revision_number"))
		case 14:
			db, err := openSQLite3(dbURI)
			s.Require().NoError(err)
			s.Require().True(db.Dialect().HasIndex("attested_node_entries", "idx_attested_node_entries_expires_at"))
		default:
			s.T().Fatalf("no migration test added for version %d", i)
		}
	}
}

func (s *PluginSuite) TestPristineDatabaseMigrationValues() {
	var m Migration
	s.Require().NoError(s.sqlPlugin.db.First(&m).Error)
	s.Equal(latestSchemaVersion, m.Version)
	s.Equal(codeVersion.String(), m.CodeVersion)
}

func (s *PluginSuite) TestRace() {
	next := int64(0)
	exp := time.Now().Add(time.Hour).Unix()

	testutil.RaceTest(s.T(), func(t *testing.T) {
		node := &common.AttestedNode{
			SpiffeId:            fmt.Sprintf("foo%d", atomic.AddInt64(&next, 1)),
			AttestationDataType: "aws-tag",
			CertSerialNumber:    "badcafe",
			CertNotAfter:        exp,
		}

		_, err := s.ds.CreateAttestedNode(ctx, &datastore.CreateAttestedNodeRequest{Node: node})
		require.NoError(t, err)
		_, err = s.ds.FetchAttestedNode(ctx, &datastore.FetchAttestedNodeRequest{SpiffeId: node.SpiffeId})
		require.NoError(t, err)
	})
}

func (s *PluginSuite) TestBindVar() {
	fn := func(n int) string {
		return fmt.Sprintf("$%d", n)
	}
	bound := bindVarsFn(fn, "SELECT whatever FROM foo WHERE x = ? AND y = ?")
	s.Require().Equal("SELECT whatever FROM foo WHERE x = $1 AND y = $2", bound)
}

func (s *PluginSuite) getTestDataFromJSONFile(filePath string, jsonValue interface{}) {
	entriesJSON, err := ioutil.ReadFile(filePath)
	s.Require().NoError(err)

	err = json.Unmarshal(entriesJSON, &jsonValue)
	s.Require().NoError(err)
}

func (s *PluginSuite) fetchBundle(trustDomainID string) *common.Bundle {
	resp, err := s.ds.FetchBundle(ctx, &datastore.FetchBundleRequest{
		TrustDomainId: trustDomainID,
	})
	s.Require().NoError(err)
	return resp.Bundle
}

func (s *PluginSuite) createBundle(trustDomainID string) {
	_, err := s.ds.CreateBundle(ctx, &datastore.CreateBundleRequest{
		Bundle: bundleutil.BundleProtoFromRootCA(trustDomainID, s.cert),
	})
	s.Require().NoError(err)
}

func (s *PluginSuite) createRegistrationEntry(entry *common.RegistrationEntry) *common.RegistrationEntry {
	resp, err := s.ds.CreateRegistrationEntry(ctx, &datastore.CreateRegistrationEntryRequest{
		Entry: entry,
	})
	s.Require().NoError(err)
	s.Require().NotNil(resp)
	s.Require().NotNil(resp.Entry)
	return resp.Entry
}

func (s *PluginSuite) fetchRegistrationEntry(entryID string) *common.RegistrationEntry {
	resp, err := s.ds.FetchRegistrationEntry(ctx, &datastore.FetchRegistrationEntryRequest{
		EntryId: entryID,
	})
	s.Require().NoError(err)
	s.Require().NotNil(resp)
	s.Require().NotNil(resp.Entry)
	return resp.Entry
}

func makeFederatedRegistrationEntry() *common.RegistrationEntry {
	return &common.RegistrationEntry{
		Selectors: []*common.Selector{
			{Type: "Type1", Value: "Value1"},
		},
		SpiffeId:      "spiffe://example.org/foo",
		FederatesWith: []string{"spiffe://otherdomain.org"},
	}
}

func (s *PluginSuite) getNodeSelectors(spiffeID string, tolerateStale bool) []*common.Selector {
	resp, err := s.ds.GetNodeSelectors(ctx, &datastore.GetNodeSelectorsRequest{
		SpiffeId:      spiffeID,
		TolerateStale: tolerateStale,
	})
	s.Require().NoError(err)
	s.Require().NotNil(resp)
	s.Require().NotNil(resp.Selectors)
	s.Require().Equal(spiffeID, resp.Selectors.SpiffeId)
	return resp.Selectors.Selectors
}

func (s *PluginSuite) listNodeSelectors(req *datastore.ListNodeSelectorsRequest) *datastore.ListNodeSelectorsResponse {
	resp, err := s.ds.ListNodeSelectors(ctx, req)
	s.Require().NoError(err)
	s.Require().NotNil(resp)
	return resp
}

func (s *PluginSuite) setNodeSelectors(spiffeID string, selectors []*common.Selector) {
	resp, err := s.ds.SetNodeSelectors(ctx, &datastore.SetNodeSelectorsRequest{
		Selectors: &datastore.NodeSelectors{
			SpiffeId:  spiffeID,
			Selectors: selectors,
		},
	})
	s.Require().NoError(err)
	s.RequireProtoEqual(&datastore.SetNodeSelectorsResponse{}, resp)
}

func (s *PluginSuite) TestConfigure() {
	tests := []struct {
		desc               string
		giveDBConfig       string
		expectMaxOpenConns int
		expectIdle         int
	}{
		{
			desc:               "defaults",
			expectMaxOpenConns: 0,
			// defined in database/sql
			expectIdle: 2,
		},
		{
			desc: "zero values",
			giveDBConfig: `
			max_open_conns = 0
			max_idle_conns = 0
			`,
			expectMaxOpenConns: 0,
			expectIdle:         0,
		},
		{
			desc: "custom values",
			giveDBConfig: `
			max_open_conns = 1000
			max_idle_conns = 50
			conn_max_lifetime = "10s"
			`,
			expectMaxOpenConns: 1000,
			expectIdle:         50,
		},
	}

	for _, tt := range tests {
		tt := tt
		s.T().Run(tt.desc, func(t *testing.T) {
			p := New()

			var ds datastore.Plugin
			spiretest.LoadPlugin(t, builtin(p), &ds)

			dbPath := filepath.Join(s.dir, "test-datastore-configure.sqlite3")

			_, err := ds.Configure(context.Background(), &spi.ConfigureRequest{
				Configuration: fmt.Sprintf(`
				database_type = "sqlite3"
				log_sql = true
				connection_string = "%s"
				%s
			`, dbPath, tt.giveDBConfig),
			})
			require.NoError(t, err)

			db := p.db.DB.DB()
			require.Equal(t, tt.expectMaxOpenConns, db.Stats().MaxOpenConnections)

			// begin many queries simultaneously
			numQueries := 100
			var rowsList []*sql.Rows
			for i := 0; i < numQueries; i++ {
				rows, err := db.Query("SELECT * FROM bundles")
				require.NoError(t, err)
				rowsList = append(rowsList, rows)
			}

			// close all open queries, which results in idle connections
			for _, rows := range rowsList {
				require.NoError(t, rows.Close())
			}
			require.Equal(t, tt.expectIdle, db.Stats().Idle)
		})
	}
}

func TestListRegistrationEntriesQuery(t *testing.T) {
	testCases := []struct {
		dialect     string
		paged       string
		by          []string
		supportsCTE bool
		query       string
	}{
		{
			dialect: "sqlite3",
			query: `
SELECT
	id as e_id,
	entry_id,
	spiffe_id,
	parent_id,
	ttl AS reg_ttl,
	admin,
	downstream,
	expiry,
	NULL AS selector_id,
	NULL AS selector_type,
	NULL AS selector_value,
	NULL AS trust_domain,
	NULL AS dns_name_id,
	NULL AS dns_name,
	revision_number
FROM
	registered_entries

UNION

SELECT
	F.registered_entry_id, NULL, NULL, NULL, NULL, NULL, NULL, NULL, NULL, NULL, NULL, B.trust_domain, NULL, NULL, NULL
FROM
	bundles B
INNER JOIN
	federated_registration_entries F
ON
	B.id = F.bundle_id

UNION

SELECT
	registered_entry_id, NULL, NULL, NULL, NULL, NULL, NULL, NULL, NULL, NULL, NULL, NULL, id, value, NULL
FROM
	dns_names

UNION

SELECT
	registered_entry_id, NULL, NULL, NULL, NULL, NULL, NULL, NULL, id, type, value, NULL, NULL, NULL, NULL
FROM
	selectors

ORDER BY e_id, selector_id, dns_name_id
;`,
		},
		{
			dialect: "sqlite3",
			by:      []string{"parent-id"},
			query: `
WITH listing AS (
	SELECT id FROM registered_entries WHERE parent_id = ?
)
SELECT
	id as e_id,
	entry_id,
	spiffe_id,
	parent_id,
	ttl AS reg_ttl,
	admin,
	downstream,
	expiry,
	NULL AS selector_id,
	NULL AS selector_type,
	NULL AS selector_value,
	NULL AS trust_domain,
	NULL AS dns_name_id,
	NULL AS dns_name,
	revision_number
FROM
	registered_entries
WHERE id IN (SELECT id FROM listing)

UNION

SELECT
	F.registered_entry_id, NULL, NULL, NULL, NULL, NULL, NULL, NULL, NULL, NULL, NULL, B.trust_domain, NULL, NULL, NULL
FROM
	bundles B
INNER JOIN
	federated_registration_entries F
ON
	B.id = F.bundle_id
WHERE
	F.registered_entry_id IN (SELECT id FROM listing)

UNION

SELECT
	registered_entry_id, NULL, NULL, NULL, NULL, NULL, NULL, NULL, NULL, NULL, NULL, NULL, id, value, NULL
FROM
	dns_names
WHERE registered_entry_id IN (SELECT id FROM listing)

UNION

SELECT
	registered_entry_id, NULL, NULL, NULL, NULL, NULL, NULL, NULL, id, type, value, NULL, NULL, NULL, NULL
FROM
	selectors
WHERE registered_entry_id IN (SELECT id FROM listing)

ORDER BY e_id, selector_id, dns_name_id
;`,
		},
		{
			dialect: "sqlite3",
			by:      []string{"spiffe-id"},
			query: `
WITH listing AS (
	SELECT id FROM registered_entries WHERE spiffe_id = ?
)
SELECT
	id as e_id,
	entry_id,
	spiffe_id,
	parent_id,
	ttl AS reg_ttl,
	admin,
	downstream,
	expiry,
	NULL AS selector_id,
	NULL AS selector_type,
	NULL AS selector_value,
	NULL AS trust_domain,
	NULL AS dns_name_id,
	NULL AS dns_name,
	revision_number
FROM
	registered_entries
WHERE id IN (SELECT id FROM listing)

UNION

SELECT
	F.registered_entry_id, NULL, NULL, NULL, NULL, NULL, NULL, NULL, NULL, NULL, NULL, B.trust_domain, NULL, NULL, NULL
FROM
	bundles B
INNER JOIN
	federated_registration_entries F
ON
	B.id = F.bundle_id
WHERE
	F.registered_entry_id IN (SELECT id FROM listing)

UNION

SELECT
	registered_entry_id, NULL, NULL, NULL, NULL, NULL, NULL, NULL, NULL, NULL, NULL, NULL, id, value, NULL
FROM
	dns_names
WHERE registered_entry_id IN (SELECT id FROM listing)

UNION

SELECT
	registered_entry_id, NULL, NULL, NULL, NULL, NULL, NULL, NULL, id, type, value, NULL, NULL, NULL, NULL
FROM
	selectors
WHERE registered_entry_id IN (SELECT id FROM listing)

ORDER BY e_id, selector_id, dns_name_id
;`,
		},
		{
			dialect: "sqlite3",
			by:      []string{"parent-id", "spiffe-id"},
			query: `
WITH listing AS (
	SELECT id FROM registered_entries WHERE parent_id = ? AND spiffe_id = ?
)
SELECT
	id as e_id,
	entry_id,
	spiffe_id,
	parent_id,
	ttl AS reg_ttl,
	admin,
	downstream,
	expiry,
	NULL AS selector_id,
	NULL AS selector_type,
	NULL AS selector_value,
	NULL AS trust_domain,
	NULL AS dns_name_id,
	NULL AS dns_name,
	revision_number
FROM
	registered_entries
WHERE id IN (SELECT id FROM listing)

UNION

SELECT
	F.registered_entry_id, NULL, NULL, NULL, NULL, NULL, NULL, NULL, NULL, NULL, NULL, B.trust_domain, NULL, NULL, NULL
FROM
	bundles B
INNER JOIN
	federated_registration_entries F
ON
	B.id = F.bundle_id
WHERE
	F.registered_entry_id IN (SELECT id FROM listing)

UNION

SELECT
	registered_entry_id, NULL, NULL, NULL, NULL, NULL, NULL, NULL, NULL, NULL, NULL, NULL, id, value, NULL
FROM
	dns_names
WHERE registered_entry_id IN (SELECT id FROM listing)

UNION

SELECT
	registered_entry_id, NULL, NULL, NULL, NULL, NULL, NULL, NULL, id, type, value, NULL, NULL, NULL, NULL
FROM
	selectors
WHERE registered_entry_id IN (SELECT id FROM listing)

ORDER BY e_id, selector_id, dns_name_id
;`,
		},
		{
			dialect: "sqlite3",
			by:      []string{"selector-subset-one"},
			query: `
WITH listing AS (
	SELECT registered_entry_id AS id FROM selectors WHERE type = ? AND value = ?
)
SELECT
	id as e_id,
	entry_id,
	spiffe_id,
	parent_id,
	ttl AS reg_ttl,
	admin,
	downstream,
	expiry,
	NULL AS selector_id,
	NULL AS selector_type,
	NULL AS selector_value,
	NULL AS trust_domain,
	NULL AS dns_name_id,
	NULL AS dns_name,
	revision_number
FROM
	registered_entries
WHERE id IN (SELECT id FROM listing)

UNION

SELECT
	F.registered_entry_id, NULL, NULL, NULL, NULL, NULL, NULL, NULL, NULL, NULL, NULL, B.trust_domain, NULL, NULL, NULL
FROM
	bundles B
INNER JOIN
	federated_registration_entries F
ON
	B.id = F.bundle_id
WHERE
	F.registered_entry_id IN (SELECT id FROM listing)

UNION

SELECT
	registered_entry_id, NULL, NULL, NULL, NULL, NULL, NULL, NULL, NULL, NULL, NULL, NULL, id, value, NULL
FROM
	dns_names
WHERE registered_entry_id IN (SELECT id FROM listing)

UNION

SELECT
	registered_entry_id, NULL, NULL, NULL, NULL, NULL, NULL, NULL, id, type, value, NULL, NULL, NULL, NULL
FROM
	selectors
WHERE registered_entry_id IN (SELECT id FROM listing)

ORDER BY e_id, selector_id, dns_name_id
;`,
		},
		{
			dialect: "sqlite3",
			by:      []string{"selector-subset-many"},
			query: `
WITH listing AS (
	SELECT id FROM (
		SELECT registered_entry_id AS id FROM selectors WHERE type = ? AND value = ?
		UNION
		SELECT registered_entry_id AS id FROM selectors WHERE type = ? AND value = ?
	) s_0
)
SELECT
	id as e_id,
	entry_id,
	spiffe_id,
	parent_id,
	ttl AS reg_ttl,
	admin,
	downstream,
	expiry,
	NULL AS selector_id,
	NULL AS selector_type,
	NULL AS selector_value,
	NULL AS trust_domain,
	NULL AS dns_name_id,
	NULL AS dns_name,
	revision_number
FROM
	registered_entries
WHERE id IN (SELECT id FROM listing)

UNION

SELECT
	F.registered_entry_id, NULL, NULL, NULL, NULL, NULL, NULL, NULL, NULL, NULL, NULL, B.trust_domain, NULL, NULL, NULL
FROM
	bundles B
INNER JOIN
	federated_registration_entries F
ON
	B.id = F.bundle_id
WHERE
	F.registered_entry_id IN (SELECT id FROM listing)

UNION

SELECT
	registered_entry_id, NULL, NULL, NULL, NULL, NULL, NULL, NULL, NULL, NULL, NULL, NULL, id, value, NULL
FROM
	dns_names
WHERE registered_entry_id IN (SELECT id FROM listing)

UNION

SELECT
	registered_entry_id, NULL, NULL, NULL, NULL, NULL, NULL, NULL, id, type, value, NULL, NULL, NULL, NULL
FROM
	selectors
WHERE registered_entry_id IN (SELECT id FROM listing)

ORDER BY e_id, selector_id, dns_name_id
;`,
		},
		{
			dialect: "sqlite3",
			by:      []string{"selector-exact-one"},
			query: `
WITH listing AS (
	SELECT registered_entry_id AS id FROM selectors WHERE type = ? AND value = ?
)
SELECT
	id as e_id,
	entry_id,
	spiffe_id,
	parent_id,
	ttl AS reg_ttl,
	admin,
	downstream,
	expiry,
	NULL AS selector_id,
	NULL AS selector_type,
	NULL AS selector_value,
	NULL AS trust_domain,
	NULL AS dns_name_id,
	NULL AS dns_name,
	revision_number
FROM
	registered_entries
WHERE id IN (SELECT id FROM listing)

UNION

SELECT
	F.registered_entry_id, NULL, NULL, NULL, NULL, NULL, NULL, NULL, NULL, NULL, NULL, B.trust_domain, NULL, NULL, NULL
FROM
	bundles B
INNER JOIN
	federated_registration_entries F
ON
	B.id = F.bundle_id
WHERE
	F.registered_entry_id IN (SELECT id FROM listing)

UNION

SELECT
	registered_entry_id, NULL, NULL, NULL, NULL, NULL, NULL, NULL, NULL, NULL, NULL, NULL, id, value, NULL
FROM
	dns_names
WHERE registered_entry_id IN (SELECT id FROM listing)

UNION

SELECT
	registered_entry_id, NULL, NULL, NULL, NULL, NULL, NULL, NULL, id, type, value, NULL, NULL, NULL, NULL
FROM
	selectors
WHERE registered_entry_id IN (SELECT id FROM listing)

ORDER BY e_id, selector_id, dns_name_id
;`,
		},
		{
			dialect: "sqlite3",
			by:      []string{"selector-exact-many"},
			query: `
WITH listing AS (
	SELECT id FROM (
		SELECT registered_entry_id AS id FROM selectors WHERE type = ? AND value = ?
		INTERSECT
		SELECT registered_entry_id AS id FROM selectors WHERE type = ? AND value = ?
	) s_0
)
SELECT
	id as e_id,
	entry_id,
	spiffe_id,
	parent_id,
	ttl AS reg_ttl,
	admin,
	downstream,
	expiry,
	NULL AS selector_id,
	NULL AS selector_type,
	NULL AS selector_value,
	NULL AS trust_domain,
	NULL AS dns_name_id,
	NULL AS dns_name,
	revision_number
FROM
	registered_entries
WHERE id IN (SELECT id FROM listing)

UNION

SELECT
	F.registered_entry_id, NULL, NULL, NULL, NULL, NULL, NULL, NULL, NULL, NULL, NULL, B.trust_domain, NULL, NULL, NULL
FROM
	bundles B
INNER JOIN
	federated_registration_entries F
ON
	B.id = F.bundle_id
WHERE
	F.registered_entry_id IN (SELECT id FROM listing)

UNION

SELECT
	registered_entry_id, NULL, NULL, NULL, NULL, NULL, NULL, NULL, NULL, NULL, NULL, NULL, id, value, NULL
FROM
	dns_names
WHERE registered_entry_id IN (SELECT id FROM listing)

UNION

SELECT
	registered_entry_id, NULL, NULL, NULL, NULL, NULL, NULL, NULL, id, type, value, NULL, NULL, NULL, NULL
FROM
	selectors
WHERE registered_entry_id IN (SELECT id FROM listing)

ORDER BY e_id, selector_id, dns_name_id
;`,
		},
		{
			dialect: "sqlite3",
			by:      []string{"parent-id", "selector-subset-one"},
			query: `
WITH listing AS (
	SELECT id FROM (
		SELECT id FROM registered_entries WHERE parent_id = ?
		INTERSECT
		SELECT registered_entry_id AS id FROM selectors WHERE type = ? AND value = ?
	) s_0
)
SELECT
	id as e_id,
	entry_id,
	spiffe_id,
	parent_id,
	ttl AS reg_ttl,
	admin,
	downstream,
	expiry,
	NULL AS selector_id,
	NULL AS selector_type,
	NULL AS selector_value,
	NULL AS trust_domain,
	NULL AS dns_name_id,
	NULL AS dns_name,
	revision_number
FROM
	registered_entries
WHERE id IN (SELECT id FROM listing)

UNION

SELECT
	F.registered_entry_id, NULL, NULL, NULL, NULL, NULL, NULL, NULL, NULL, NULL, NULL, B.trust_domain, NULL, NULL, NULL
FROM
	bundles B
INNER JOIN
	federated_registration_entries F
ON
	B.id = F.bundle_id
WHERE
	F.registered_entry_id IN (SELECT id FROM listing)

UNION

SELECT
	registered_entry_id, NULL, NULL, NULL, NULL, NULL, NULL, NULL, NULL, NULL, NULL, NULL, id, value, NULL
FROM
	dns_names
WHERE registered_entry_id IN (SELECT id FROM listing)

UNION

SELECT
	registered_entry_id, NULL, NULL, NULL, NULL, NULL, NULL, NULL, id, type, value, NULL, NULL, NULL, NULL
FROM
	selectors
WHERE registered_entry_id IN (SELECT id FROM listing)

ORDER BY e_id, selector_id, dns_name_id
;`,
		},
		{
			dialect: "sqlite3",
			by:      []string{"parent-id", "selector-subset-many"},
			query: `
WITH listing AS (
	SELECT id FROM (
		SELECT id FROM registered_entries WHERE parent_id = ?
		INTERSECT
		SELECT id FROM (
			SELECT registered_entry_id AS id FROM selectors WHERE type = ? AND value = ?
			UNION
			SELECT registered_entry_id AS id FROM selectors WHERE type = ? AND value = ?
		) s_1
	) s_0
)
SELECT
	id as e_id,
	entry_id,
	spiffe_id,
	parent_id,
	ttl AS reg_ttl,
	admin,
	downstream,
	expiry,
	NULL AS selector_id,
	NULL AS selector_type,
	NULL AS selector_value,
	NULL AS trust_domain,
	NULL AS dns_name_id,
	NULL AS dns_name,
	revision_number
FROM
	registered_entries
WHERE id IN (SELECT id FROM listing)

UNION

SELECT
	F.registered_entry_id, NULL, NULL, NULL, NULL, NULL, NULL, NULL, NULL, NULL, NULL, B.trust_domain, NULL, NULL, NULL
FROM
	bundles B
INNER JOIN
	federated_registration_entries F
ON
	B.id = F.bundle_id
WHERE
	F.registered_entry_id IN (SELECT id FROM listing)

UNION

SELECT
	registered_entry_id, NULL, NULL, NULL, NULL, NULL, NULL, NULL, NULL, NULL, NULL, NULL, id, value, NULL
FROM
	dns_names
WHERE registered_entry_id IN (SELECT id FROM listing)

UNION

SELECT
	registered_entry_id, NULL, NULL, NULL, NULL, NULL, NULL, NULL, id, type, value, NULL, NULL, NULL, NULL
FROM
	selectors
WHERE registered_entry_id IN (SELECT id FROM listing)

ORDER BY e_id, selector_id, dns_name_id
;`,
		},
		{
			dialect: "sqlite3",
			by:      []string{"parent-id", "selector-exact-one"},
			query: `
WITH listing AS (
	SELECT id FROM (
		SELECT id FROM registered_entries WHERE parent_id = ?
		INTERSECT
		SELECT registered_entry_id AS id FROM selectors WHERE type = ? AND value = ?
	) s_0
)
SELECT
	id as e_id,
	entry_id,
	spiffe_id,
	parent_id,
	ttl AS reg_ttl,
	admin,
	downstream,
	expiry,
	NULL AS selector_id,
	NULL AS selector_type,
	NULL AS selector_value,
	NULL AS trust_domain,
	NULL AS dns_name_id,
	NULL AS dns_name,
	revision_number
FROM
	registered_entries
WHERE id IN (SELECT id FROM listing)

UNION

SELECT
	F.registered_entry_id, NULL, NULL, NULL, NULL, NULL, NULL, NULL, NULL, NULL, NULL, B.trust_domain, NULL, NULL, NULL
FROM
	bundles B
INNER JOIN
	federated_registration_entries F
ON
	B.id = F.bundle_id
WHERE
	F.registered_entry_id IN (SELECT id FROM listing)

UNION

SELECT
	registered_entry_id, NULL, NULL, NULL, NULL, NULL, NULL, NULL, NULL, NULL, NULL, NULL, id, value, NULL
FROM
	dns_names
WHERE registered_entry_id IN (SELECT id FROM listing)

UNION

SELECT
	registered_entry_id, NULL, NULL, NULL, NULL, NULL, NULL, NULL, id, type, value, NULL, NULL, NULL, NULL
FROM
	selectors
WHERE registered_entry_id IN (SELECT id FROM listing)

ORDER BY e_id, selector_id, dns_name_id
;`,
		},
		{
			dialect: "sqlite3",
			by:      []string{"parent-id", "selector-exact-many"},
			query: `
WITH listing AS (
	SELECT id FROM (
		SELECT id FROM registered_entries WHERE parent_id = ?
		INTERSECT
		SELECT registered_entry_id AS id FROM selectors WHERE type = ? AND value = ?
		INTERSECT
		SELECT registered_entry_id AS id FROM selectors WHERE type = ? AND value = ?
	) s_0
)
SELECT
	id as e_id,
	entry_id,
	spiffe_id,
	parent_id,
	ttl AS reg_ttl,
	admin,
	downstream,
	expiry,
	NULL AS selector_id,
	NULL AS selector_type,
	NULL AS selector_value,
	NULL AS trust_domain,
	NULL AS dns_name_id,
	NULL AS dns_name,
	revision_number
FROM
	registered_entries
WHERE id IN (SELECT id FROM listing)

UNION

SELECT
	F.registered_entry_id, NULL, NULL, NULL, NULL, NULL, NULL, NULL, NULL, NULL, NULL, B.trust_domain, NULL, NULL, NULL
FROM
	bundles B
INNER JOIN
	federated_registration_entries F
ON
	B.id = F.bundle_id
WHERE
	F.registered_entry_id IN (SELECT id FROM listing)

UNION

SELECT
	registered_entry_id, NULL, NULL, NULL, NULL, NULL, NULL, NULL, NULL, NULL, NULL, NULL, id, value, NULL
FROM
	dns_names
WHERE registered_entry_id IN (SELECT id FROM listing)

UNION

SELECT
	registered_entry_id, NULL, NULL, NULL, NULL, NULL, NULL, NULL, id, type, value, NULL, NULL, NULL, NULL
FROM
	selectors
WHERE registered_entry_id IN (SELECT id FROM listing)

ORDER BY e_id, selector_id, dns_name_id
;`,
		},
		{
			dialect: "sqlite3",
			paged:   "no-token",
			query: `
WITH listing AS (
	SELECT id FROM registered_entries ORDER BY id ASC LIMIT 1
)
SELECT
	id as e_id,
	entry_id,
	spiffe_id,
	parent_id,
	ttl AS reg_ttl,
	admin,
	downstream,
	expiry,
	NULL AS selector_id,
	NULL AS selector_type,
	NULL AS selector_value,
	NULL AS trust_domain,
	NULL AS dns_name_id,
	NULL AS dns_name,
	revision_number
FROM
	registered_entries
WHERE id IN (SELECT id FROM listing)

UNION

SELECT
	F.registered_entry_id, NULL, NULL, NULL, NULL, NULL, NULL, NULL, NULL, NULL, NULL, B.trust_domain, NULL, NULL, NULL
FROM
	bundles B
INNER JOIN
	federated_registration_entries F
ON
	B.id = F.bundle_id
WHERE
	F.registered_entry_id IN (SELECT id FROM listing)

UNION

SELECT
	registered_entry_id, NULL, NULL, NULL, NULL, NULL, NULL, NULL, NULL, NULL, NULL, NULL, id, value, NULL
FROM
	dns_names
WHERE registered_entry_id IN (SELECT id FROM listing)

UNION

SELECT
	registered_entry_id, NULL, NULL, NULL, NULL, NULL, NULL, NULL, id, type, value, NULL, NULL, NULL, NULL
FROM
	selectors
WHERE registered_entry_id IN (SELECT id FROM listing)

ORDER BY e_id, selector_id, dns_name_id
;`,
		},
		{
			dialect: "sqlite3",
			paged:   "with-token",
			query: `
WITH listing AS (
	SELECT id FROM registered_entries WHERE id > ? ORDER BY id ASC LIMIT 1
)
SELECT
	id as e_id,
	entry_id,
	spiffe_id,
	parent_id,
	ttl AS reg_ttl,
	admin,
	downstream,
	expiry,
	NULL AS selector_id,
	NULL AS selector_type,
	NULL AS selector_value,
	NULL AS trust_domain,
	NULL AS dns_name_id,
	NULL AS dns_name,
	revision_number
FROM
	registered_entries
WHERE id IN (SELECT id FROM listing)

UNION

SELECT
	F.registered_entry_id, NULL, NULL, NULL, NULL, NULL, NULL, NULL, NULL, NULL, NULL, B.trust_domain, NULL, NULL, NULL
FROM
	bundles B
INNER JOIN
	federated_registration_entries F
ON
	B.id = F.bundle_id
WHERE
	F.registered_entry_id IN (SELECT id FROM listing)

UNION

SELECT
	registered_entry_id, NULL, NULL, NULL, NULL, NULL, NULL, NULL, NULL, NULL, NULL, NULL, id, value, NULL
FROM
	dns_names
WHERE registered_entry_id IN (SELECT id FROM listing)

UNION

SELECT
	registered_entry_id, NULL, NULL, NULL, NULL, NULL, NULL, NULL, id, type, value, NULL, NULL, NULL, NULL
FROM
	selectors
WHERE registered_entry_id IN (SELECT id FROM listing)

ORDER BY e_id, selector_id, dns_name_id
;`,
		},
		{
			dialect: "sqlite3",
			by:      []string{"spiffe-id"},
			paged:   "with-token",
			query: `
WITH listing AS (
	SELECT id FROM registered_entries WHERE spiffe_id = ? AND id > ? ORDER BY id ASC LIMIT 1
)
SELECT
	id as e_id,
	entry_id,
	spiffe_id,
	parent_id,
	ttl AS reg_ttl,
	admin,
	downstream,
	expiry,
	NULL AS selector_id,
	NULL AS selector_type,
	NULL AS selector_value,
	NULL AS trust_domain,
	NULL AS dns_name_id,
	NULL AS dns_name,
	revision_number
FROM
	registered_entries
WHERE id IN (SELECT id FROM listing)

UNION

SELECT
	F.registered_entry_id, NULL, NULL, NULL, NULL, NULL, NULL, NULL, NULL, NULL, NULL, B.trust_domain, NULL, NULL, NULL
FROM
	bundles B
INNER JOIN
	federated_registration_entries F
ON
	B.id = F.bundle_id
WHERE
	F.registered_entry_id IN (SELECT id FROM listing)

UNION

SELECT
	registered_entry_id, NULL, NULL, NULL, NULL, NULL, NULL, NULL, NULL, NULL, NULL, NULL, id, value, NULL
FROM
	dns_names
WHERE registered_entry_id IN (SELECT id FROM listing)

UNION

SELECT
	registered_entry_id, NULL, NULL, NULL, NULL, NULL, NULL, NULL, id, type, value, NULL, NULL, NULL, NULL
FROM
	selectors
WHERE registered_entry_id IN (SELECT id FROM listing)

ORDER BY e_id, selector_id, dns_name_id
;`,
		},
		{
			dialect: "sqlite3",
			by:      []string{"spiffe-id", "selector-exact-one"},
			paged:   "with-token",
			query: `
WITH listing AS (
	SELECT id FROM (
		SELECT id FROM registered_entries WHERE spiffe_id = ?
		INTERSECT
		SELECT registered_entry_id AS id FROM selectors WHERE type = ? AND value = ?
	) s_0 WHERE id > ? ORDER BY id ASC LIMIT 1
)
SELECT
	id as e_id,
	entry_id,
	spiffe_id,
	parent_id,
	ttl AS reg_ttl,
	admin,
	downstream,
	expiry,
	NULL AS selector_id,
	NULL AS selector_type,
	NULL AS selector_value,
	NULL AS trust_domain,
	NULL AS dns_name_id,
	NULL AS dns_name,
	revision_number
FROM
	registered_entries
WHERE id IN (SELECT id FROM listing)

UNION

SELECT
	F.registered_entry_id, NULL, NULL, NULL, NULL, NULL, NULL, NULL, NULL, NULL, NULL, B.trust_domain, NULL, NULL, NULL
FROM
	bundles B
INNER JOIN
	federated_registration_entries F
ON
	B.id = F.bundle_id
WHERE
	F.registered_entry_id IN (SELECT id FROM listing)

UNION

SELECT
	registered_entry_id, NULL, NULL, NULL, NULL, NULL, NULL, NULL, NULL, NULL, NULL, NULL, id, value, NULL
FROM
	dns_names
WHERE registered_entry_id IN (SELECT id FROM listing)

UNION

SELECT
	registered_entry_id, NULL, NULL, NULL, NULL, NULL, NULL, NULL, id, type, value, NULL, NULL, NULL, NULL
FROM
	selectors
WHERE registered_entry_id IN (SELECT id FROM listing)

ORDER BY e_id, selector_id, dns_name_id
;`,
		},
		{
			dialect: "postgres",
			query: `
SELECT
	id as e_id,
	entry_id,
	spiffe_id,
	parent_id,
	ttl AS reg_ttl,
	admin,
	downstream,
	expiry,
	NULL ::integer AS selector_id,
	NULL AS selector_type,
	NULL AS selector_value,
	NULL AS trust_domain,
	NULL ::integer AS dns_name_id,
	NULL AS dns_name,
	revision_number
FROM
	registered_entries

UNION

SELECT
	F.registered_entry_id, NULL, NULL, NULL, NULL, NULL, NULL, NULL, NULL, NULL, NULL, B.trust_domain, NULL, NULL, NULL
FROM
	bundles B
INNER JOIN
	federated_registration_entries F
ON
	B.id = F.bundle_id

UNION

SELECT
	registered_entry_id, NULL, NULL, NULL, NULL, NULL, NULL, NULL, NULL, NULL, NULL, NULL, id, value, NULL
FROM
	dns_names

UNION

SELECT
	registered_entry_id, NULL, NULL, NULL, NULL, NULL, NULL, NULL, id, type, value, NULL, NULL, NULL, NULL
FROM
	selectors

ORDER BY e_id, selector_id, dns_name_id
;`,
		},
		{
			dialect: "postgres",
			by:      []string{"parent-id"},
			query: `
WITH listing AS (
	SELECT id FROM registered_entries WHERE parent_id = $1
)
SELECT
	id as e_id,
	entry_id,
	spiffe_id,
	parent_id,
	ttl AS reg_ttl,
	admin,
	downstream,
	expiry,
	NULL ::integer AS selector_id,
	NULL AS selector_type,
	NULL AS selector_value,
	NULL AS trust_domain,
	NULL ::integer AS dns_name_id,
	NULL AS dns_name,
	revision_number
FROM
	registered_entries
WHERE id IN (SELECT id FROM listing)

UNION

SELECT
	F.registered_entry_id, NULL, NULL, NULL, NULL, NULL, NULL, NULL, NULL, NULL, NULL, B.trust_domain, NULL, NULL, NULL
FROM
	bundles B
INNER JOIN
	federated_registration_entries F
ON
	B.id = F.bundle_id
WHERE
	F.registered_entry_id IN (SELECT id FROM listing)

UNION

SELECT
	registered_entry_id, NULL, NULL, NULL, NULL, NULL, NULL, NULL, NULL, NULL, NULL, NULL, id, value, NULL
FROM
	dns_names
WHERE registered_entry_id IN (SELECT id FROM listing)

UNION

SELECT
	registered_entry_id, NULL, NULL, NULL, NULL, NULL, NULL, NULL, id, type, value, NULL, NULL, NULL, NULL
FROM
	selectors
WHERE registered_entry_id IN (SELECT id FROM listing)

ORDER BY e_id, selector_id, dns_name_id
;`,
		},
		{
			dialect: "postgres",
			by:      []string{"spiffe-id"},
			query: `
WITH listing AS (
	SELECT id FROM registered_entries WHERE spiffe_id = $1
)
SELECT
	id as e_id,
	entry_id,
	spiffe_id,
	parent_id,
	ttl AS reg_ttl,
	admin,
	downstream,
	expiry,
	NULL ::integer AS selector_id,
	NULL AS selector_type,
	NULL AS selector_value,
	NULL AS trust_domain,
	NULL ::integer AS dns_name_id,
	NULL AS dns_name,
	revision_number
FROM
	registered_entries
WHERE id IN (SELECT id FROM listing)

UNION

SELECT
	F.registered_entry_id, NULL, NULL, NULL, NULL, NULL, NULL, NULL, NULL, NULL, NULL, B.trust_domain, NULL, NULL, NULL
FROM
	bundles B
INNER JOIN
	federated_registration_entries F
ON
	B.id = F.bundle_id
WHERE
	F.registered_entry_id IN (SELECT id FROM listing)

UNION

SELECT
	registered_entry_id, NULL, NULL, NULL, NULL, NULL, NULL, NULL, NULL, NULL, NULL, NULL, id, value, NULL
FROM
	dns_names
WHERE registered_entry_id IN (SELECT id FROM listing)

UNION

SELECT
	registered_entry_id, NULL, NULL, NULL, NULL, NULL, NULL, NULL, id, type, value, NULL, NULL, NULL, NULL
FROM
	selectors
WHERE registered_entry_id IN (SELECT id FROM listing)

ORDER BY e_id, selector_id, dns_name_id
;`,
		},
		{
			dialect: "postgres",
			by:      []string{"parent-id", "spiffe-id"},
			query: `
WITH listing AS (
	SELECT id FROM registered_entries WHERE parent_id = $1 AND spiffe_id = $2
)
SELECT
	id as e_id,
	entry_id,
	spiffe_id,
	parent_id,
	ttl AS reg_ttl,
	admin,
	downstream,
	expiry,
	NULL ::integer AS selector_id,
	NULL AS selector_type,
	NULL AS selector_value,
	NULL AS trust_domain,
	NULL ::integer AS dns_name_id,
	NULL AS dns_name,
	revision_number
FROM
	registered_entries
WHERE id IN (SELECT id FROM listing)

UNION

SELECT
	F.registered_entry_id, NULL, NULL, NULL, NULL, NULL, NULL, NULL, NULL, NULL, NULL, B.trust_domain, NULL, NULL, NULL
FROM
	bundles B
INNER JOIN
	federated_registration_entries F
ON
	B.id = F.bundle_id
WHERE
	F.registered_entry_id IN (SELECT id FROM listing)

UNION

SELECT
	registered_entry_id, NULL, NULL, NULL, NULL, NULL, NULL, NULL, NULL, NULL, NULL, NULL, id, value, NULL
FROM
	dns_names
WHERE registered_entry_id IN (SELECT id FROM listing)

UNION

SELECT
	registered_entry_id, NULL, NULL, NULL, NULL, NULL, NULL, NULL, id, type, value, NULL, NULL, NULL, NULL
FROM
	selectors
WHERE registered_entry_id IN (SELECT id FROM listing)

ORDER BY e_id, selector_id, dns_name_id
;`,
		},
		{
			dialect: "postgres",
			by:      []string{"selector-subset-one"},
			query: `
WITH listing AS (
	SELECT registered_entry_id AS id FROM selectors WHERE type = $1 AND value = $2
)
SELECT
	id as e_id,
	entry_id,
	spiffe_id,
	parent_id,
	ttl AS reg_ttl,
	admin,
	downstream,
	expiry,
	NULL ::integer AS selector_id,
	NULL AS selector_type,
	NULL AS selector_value,
	NULL AS trust_domain,
	NULL ::integer AS dns_name_id,
	NULL AS dns_name,
	revision_number
FROM
	registered_entries
WHERE id IN (SELECT id FROM listing)

UNION

SELECT
	F.registered_entry_id, NULL, NULL, NULL, NULL, NULL, NULL, NULL, NULL, NULL, NULL, B.trust_domain, NULL, NULL, NULL
FROM
	bundles B
INNER JOIN
	federated_registration_entries F
ON
	B.id = F.bundle_id
WHERE
	F.registered_entry_id IN (SELECT id FROM listing)

UNION

SELECT
	registered_entry_id, NULL, NULL, NULL, NULL, NULL, NULL, NULL, NULL, NULL, NULL, NULL, id, value, NULL
FROM
	dns_names
WHERE registered_entry_id IN (SELECT id FROM listing)

UNION

SELECT
	registered_entry_id, NULL, NULL, NULL, NULL, NULL, NULL, NULL, id, type, value, NULL, NULL, NULL, NULL
FROM
	selectors
WHERE registered_entry_id IN (SELECT id FROM listing)

ORDER BY e_id, selector_id, dns_name_id
;`,
		},
		{
			dialect: "postgres",
			by:      []string{"selector-subset-many"},
			query: `
WITH listing AS (
	SELECT id FROM (
		SELECT registered_entry_id AS id FROM selectors WHERE type = $1 AND value = $2
		UNION
		SELECT registered_entry_id AS id FROM selectors WHERE type = $3 AND value = $4
	) s_0
)
SELECT
	id as e_id,
	entry_id,
	spiffe_id,
	parent_id,
	ttl AS reg_ttl,
	admin,
	downstream,
	expiry,
	NULL ::integer AS selector_id,
	NULL AS selector_type,
	NULL AS selector_value,
	NULL AS trust_domain,
	NULL ::integer AS dns_name_id,
	NULL AS dns_name,
	revision_number
FROM
	registered_entries
WHERE id IN (SELECT id FROM listing)

UNION

SELECT
	F.registered_entry_id, NULL, NULL, NULL, NULL, NULL, NULL, NULL, NULL, NULL, NULL, B.trust_domain, NULL, NULL, NULL
FROM
	bundles B
INNER JOIN
	federated_registration_entries F
ON
	B.id = F.bundle_id
WHERE
	F.registered_entry_id IN (SELECT id FROM listing)

UNION

SELECT
	registered_entry_id, NULL, NULL, NULL, NULL, NULL, NULL, NULL, NULL, NULL, NULL, NULL, id, value, NULL
FROM
	dns_names
WHERE registered_entry_id IN (SELECT id FROM listing)

UNION

SELECT
	registered_entry_id, NULL, NULL, NULL, NULL, NULL, NULL, NULL, id, type, value, NULL, NULL, NULL, NULL
FROM
	selectors
WHERE registered_entry_id IN (SELECT id FROM listing)

ORDER BY e_id, selector_id, dns_name_id
;`,
		},
		{
			dialect: "postgres",
			by:      []string{"selector-exact-one"},
			query: `
WITH listing AS (
	SELECT registered_entry_id AS id FROM selectors WHERE type = $1 AND value = $2
)
SELECT
	id as e_id,
	entry_id,
	spiffe_id,
	parent_id,
	ttl AS reg_ttl,
	admin,
	downstream,
	expiry,
	NULL ::integer AS selector_id,
	NULL AS selector_type,
	NULL AS selector_value,
	NULL AS trust_domain,
	NULL ::integer AS dns_name_id,
	NULL AS dns_name,
	revision_number
FROM
	registered_entries
WHERE id IN (SELECT id FROM listing)

UNION

SELECT
	F.registered_entry_id, NULL, NULL, NULL, NULL, NULL, NULL, NULL, NULL, NULL, NULL, B.trust_domain, NULL, NULL, NULL
FROM
	bundles B
INNER JOIN
	federated_registration_entries F
ON
	B.id = F.bundle_id
WHERE
	F.registered_entry_id IN (SELECT id FROM listing)

UNION

SELECT
	registered_entry_id, NULL, NULL, NULL, NULL, NULL, NULL, NULL, NULL, NULL, NULL, NULL, id, value, NULL
FROM
	dns_names
WHERE registered_entry_id IN (SELECT id FROM listing)

UNION

SELECT
	registered_entry_id, NULL, NULL, NULL, NULL, NULL, NULL, NULL, id, type, value, NULL, NULL, NULL, NULL
FROM
	selectors
WHERE registered_entry_id IN (SELECT id FROM listing)

ORDER BY e_id, selector_id, dns_name_id
;`,
		},
		{
			dialect: "postgres",
			by:      []string{"selector-exact-many"},
			query: `
WITH listing AS (
	SELECT id FROM (
		SELECT registered_entry_id AS id FROM selectors WHERE type = $1 AND value = $2
		INTERSECT
		SELECT registered_entry_id AS id FROM selectors WHERE type = $3 AND value = $4
	) s_0
)
SELECT
	id as e_id,
	entry_id,
	spiffe_id,
	parent_id,
	ttl AS reg_ttl,
	admin,
	downstream,
	expiry,
	NULL ::integer AS selector_id,
	NULL AS selector_type,
	NULL AS selector_value,
	NULL AS trust_domain,
	NULL ::integer AS dns_name_id,
	NULL AS dns_name,
	revision_number
FROM
	registered_entries
WHERE id IN (SELECT id FROM listing)

UNION

SELECT
	F.registered_entry_id, NULL, NULL, NULL, NULL, NULL, NULL, NULL, NULL, NULL, NULL, B.trust_domain, NULL, NULL, NULL
FROM
	bundles B
INNER JOIN
	federated_registration_entries F
ON
	B.id = F.bundle_id
WHERE
	F.registered_entry_id IN (SELECT id FROM listing)

UNION

SELECT
	registered_entry_id, NULL, NULL, NULL, NULL, NULL, NULL, NULL, NULL, NULL, NULL, NULL, id, value, NULL
FROM
	dns_names
WHERE registered_entry_id IN (SELECT id FROM listing)

UNION

SELECT
	registered_entry_id, NULL, NULL, NULL, NULL, NULL, NULL, NULL, id, type, value, NULL, NULL, NULL, NULL
FROM
	selectors
WHERE registered_entry_id IN (SELECT id FROM listing)

ORDER BY e_id, selector_id, dns_name_id
;`,
		},
		{
			dialect: "postgres",
			by:      []string{"parent-id", "selector-subset-one"},
			query: `
WITH listing AS (
	SELECT id FROM (
		SELECT id FROM registered_entries WHERE parent_id = $1
		INTERSECT
		SELECT registered_entry_id AS id FROM selectors WHERE type = $2 AND value = $3
	) s_0
)
SELECT
	id as e_id,
	entry_id,
	spiffe_id,
	parent_id,
	ttl AS reg_ttl,
	admin,
	downstream,
	expiry,
	NULL ::integer AS selector_id,
	NULL AS selector_type,
	NULL AS selector_value,
	NULL AS trust_domain,
	NULL ::integer AS dns_name_id,
	NULL AS dns_name,
	revision_number
FROM
	registered_entries
WHERE id IN (SELECT id FROM listing)

UNION

SELECT
	F.registered_entry_id, NULL, NULL, NULL, NULL, NULL, NULL, NULL, NULL, NULL, NULL, B.trust_domain, NULL, NULL, NULL
FROM
	bundles B
INNER JOIN
	federated_registration_entries F
ON
	B.id = F.bundle_id
WHERE
	F.registered_entry_id IN (SELECT id FROM listing)

UNION

SELECT
	registered_entry_id, NULL, NULL, NULL, NULL, NULL, NULL, NULL, NULL, NULL, NULL, NULL, id, value, NULL
FROM
	dns_names
WHERE registered_entry_id IN (SELECT id FROM listing)

UNION

SELECT
	registered_entry_id, NULL, NULL, NULL, NULL, NULL, NULL, NULL, id, type, value, NULL, NULL, NULL, NULL
FROM
	selectors
WHERE registered_entry_id IN (SELECT id FROM listing)

ORDER BY e_id, selector_id, dns_name_id
;`,
		},
		{
			dialect: "postgres",
			by:      []string{"parent-id", "selector-subset-many"},
			query: `
WITH listing AS (
	SELECT id FROM (
		SELECT id FROM registered_entries WHERE parent_id = $1
		INTERSECT
		SELECT id FROM (
			SELECT registered_entry_id AS id FROM selectors WHERE type = $2 AND value = $3
			UNION
			SELECT registered_entry_id AS id FROM selectors WHERE type = $4 AND value = $5
		) s_1
	) s_0
)
SELECT
	id as e_id,
	entry_id,
	spiffe_id,
	parent_id,
	ttl AS reg_ttl,
	admin,
	downstream,
	expiry,
	NULL ::integer AS selector_id,
	NULL AS selector_type,
	NULL AS selector_value,
	NULL AS trust_domain,
	NULL ::integer AS dns_name_id,
	NULL AS dns_name,
	revision_number
FROM
	registered_entries
WHERE id IN (SELECT id FROM listing)

UNION

SELECT
	F.registered_entry_id, NULL, NULL, NULL, NULL, NULL, NULL, NULL, NULL, NULL, NULL, B.trust_domain, NULL, NULL, NULL
FROM
	bundles B
INNER JOIN
	federated_registration_entries F
ON
	B.id = F.bundle_id
WHERE
	F.registered_entry_id IN (SELECT id FROM listing)

UNION

SELECT
	registered_entry_id, NULL, NULL, NULL, NULL, NULL, NULL, NULL, NULL, NULL, NULL, NULL, id, value, NULL
FROM
	dns_names
WHERE registered_entry_id IN (SELECT id FROM listing)

UNION

SELECT
	registered_entry_id, NULL, NULL, NULL, NULL, NULL, NULL, NULL, id, type, value, NULL, NULL, NULL, NULL
FROM
	selectors
WHERE registered_entry_id IN (SELECT id FROM listing)

ORDER BY e_id, selector_id, dns_name_id
;`,
		},
		{
			dialect: "postgres",
			by:      []string{"parent-id", "selector-exact-one"},
			query: `
WITH listing AS (
	SELECT id FROM (
		SELECT id FROM registered_entries WHERE parent_id = $1
		INTERSECT
		SELECT registered_entry_id AS id FROM selectors WHERE type = $2 AND value = $3
	) s_0
)
SELECT
	id as e_id,
	entry_id,
	spiffe_id,
	parent_id,
	ttl AS reg_ttl,
	admin,
	downstream,
	expiry,
	NULL ::integer AS selector_id,
	NULL AS selector_type,
	NULL AS selector_value,
	NULL AS trust_domain,
	NULL ::integer AS dns_name_id,
	NULL AS dns_name,
	revision_number
FROM
	registered_entries
WHERE id IN (SELECT id FROM listing)

UNION

SELECT
	F.registered_entry_id, NULL, NULL, NULL, NULL, NULL, NULL, NULL, NULL, NULL, NULL, B.trust_domain, NULL, NULL, NULL
FROM
	bundles B
INNER JOIN
	federated_registration_entries F
ON
	B.id = F.bundle_id
WHERE
	F.registered_entry_id IN (SELECT id FROM listing)

UNION

SELECT
	registered_entry_id, NULL, NULL, NULL, NULL, NULL, NULL, NULL, NULL, NULL, NULL, NULL, id, value, NULL
FROM
	dns_names
WHERE registered_entry_id IN (SELECT id FROM listing)

UNION

SELECT
	registered_entry_id, NULL, NULL, NULL, NULL, NULL, NULL, NULL, id, type, value, NULL, NULL, NULL, NULL
FROM
	selectors
WHERE registered_entry_id IN (SELECT id FROM listing)

ORDER BY e_id, selector_id, dns_name_id
;`,
		},
		{
			dialect: "postgres",
			by:      []string{"parent-id", "selector-exact-many"},
			query: `
WITH listing AS (
	SELECT id FROM (
		SELECT id FROM registered_entries WHERE parent_id = $1
		INTERSECT
		SELECT registered_entry_id AS id FROM selectors WHERE type = $2 AND value = $3
		INTERSECT
		SELECT registered_entry_id AS id FROM selectors WHERE type = $4 AND value = $5
	) s_0
)
SELECT
	id as e_id,
	entry_id,
	spiffe_id,
	parent_id,
	ttl AS reg_ttl,
	admin,
	downstream,
	expiry,
	NULL ::integer AS selector_id,
	NULL AS selector_type,
	NULL AS selector_value,
	NULL AS trust_domain,
	NULL ::integer AS dns_name_id,
	NULL AS dns_name,
	revision_number
FROM
	registered_entries
WHERE id IN (SELECT id FROM listing)

UNION

SELECT
	F.registered_entry_id, NULL, NULL, NULL, NULL, NULL, NULL, NULL, NULL, NULL, NULL, B.trust_domain, NULL, NULL, NULL
FROM
	bundles B
INNER JOIN
	federated_registration_entries F
ON
	B.id = F.bundle_id
WHERE
	F.registered_entry_id IN (SELECT id FROM listing)

UNION

SELECT
	registered_entry_id, NULL, NULL, NULL, NULL, NULL, NULL, NULL, NULL, NULL, NULL, NULL, id, value, NULL
FROM
	dns_names
WHERE registered_entry_id IN (SELECT id FROM listing)

UNION

SELECT
	registered_entry_id, NULL, NULL, NULL, NULL, NULL, NULL, NULL, id, type, value, NULL, NULL, NULL, NULL
FROM
	selectors
WHERE registered_entry_id IN (SELECT id FROM listing)

ORDER BY e_id, selector_id, dns_name_id
;`,
		},
		{
			dialect: "postgres",
			paged:   "no-token",
			query: `
WITH listing AS (
	SELECT id FROM registered_entries ORDER BY id ASC LIMIT 1
)
SELECT
	id as e_id,
	entry_id,
	spiffe_id,
	parent_id,
	ttl AS reg_ttl,
	admin,
	downstream,
	expiry,
	NULL ::integer AS selector_id,
	NULL AS selector_type,
	NULL AS selector_value,
	NULL AS trust_domain,
	NULL ::integer AS dns_name_id,
	NULL AS dns_name,
	revision_number
FROM
	registered_entries
WHERE id IN (SELECT id FROM listing)

UNION

SELECT
	F.registered_entry_id, NULL, NULL, NULL, NULL, NULL, NULL, NULL, NULL, NULL, NULL, B.trust_domain, NULL, NULL, NULL
FROM
	bundles B
INNER JOIN
	federated_registration_entries F
ON
	B.id = F.bundle_id
WHERE
	F.registered_entry_id IN (SELECT id FROM listing)

UNION

SELECT
	registered_entry_id, NULL, NULL, NULL, NULL, NULL, NULL, NULL, NULL, NULL, NULL, NULL, id, value, NULL
FROM
	dns_names
WHERE registered_entry_id IN (SELECT id FROM listing)

UNION

SELECT
	registered_entry_id, NULL, NULL, NULL, NULL, NULL, NULL, NULL, id, type, value, NULL, NULL, NULL, NULL
FROM
	selectors
WHERE registered_entry_id IN (SELECT id FROM listing)

ORDER BY e_id, selector_id, dns_name_id
;`,
		},
		{
			dialect: "postgres",
			paged:   "with-token",
			query: `
WITH listing AS (
	SELECT id FROM registered_entries WHERE id > $1 ORDER BY id ASC LIMIT 1
)
SELECT
	id as e_id,
	entry_id,
	spiffe_id,
	parent_id,
	ttl AS reg_ttl,
	admin,
	downstream,
	expiry,
	NULL ::integer AS selector_id,
	NULL AS selector_type,
	NULL AS selector_value,
	NULL AS trust_domain,
	NULL ::integer AS dns_name_id,
	NULL AS dns_name,
	revision_number
FROM
	registered_entries
WHERE id IN (SELECT id FROM listing)

UNION

SELECT
	F.registered_entry_id, NULL, NULL, NULL, NULL, NULL, NULL, NULL, NULL, NULL, NULL, B.trust_domain, NULL, NULL, NULL
FROM
	bundles B
INNER JOIN
	federated_registration_entries F
ON
	B.id = F.bundle_id
WHERE
	F.registered_entry_id IN (SELECT id FROM listing)

UNION

SELECT
	registered_entry_id, NULL, NULL, NULL, NULL, NULL, NULL, NULL, NULL, NULL, NULL, NULL, id, value, NULL
FROM
	dns_names
WHERE registered_entry_id IN (SELECT id FROM listing)

UNION

SELECT
	registered_entry_id, NULL, NULL, NULL, NULL, NULL, NULL, NULL, id, type, value, NULL, NULL, NULL, NULL
FROM
	selectors
WHERE registered_entry_id IN (SELECT id FROM listing)

ORDER BY e_id, selector_id, dns_name_id
;`,
		},
		{
			dialect: "postgres",
			by:      []string{"spiffe-id"},
			paged:   "with-token",
			query: `
WITH listing AS (
	SELECT id FROM registered_entries WHERE spiffe_id = $1 AND id > $2 ORDER BY id ASC LIMIT 1
)
SELECT
	id as e_id,
	entry_id,
	spiffe_id,
	parent_id,
	ttl AS reg_ttl,
	admin,
	downstream,
	expiry,
	NULL ::integer AS selector_id,
	NULL AS selector_type,
	NULL AS selector_value,
	NULL AS trust_domain,
	NULL ::integer AS dns_name_id,
	NULL AS dns_name,
	revision_number
FROM
	registered_entries
WHERE id IN (SELECT id FROM listing)

UNION

SELECT
	F.registered_entry_id, NULL, NULL, NULL, NULL, NULL, NULL, NULL, NULL, NULL, NULL, B.trust_domain, NULL, NULL, NULL
FROM
	bundles B
INNER JOIN
	federated_registration_entries F
ON
	B.id = F.bundle_id
WHERE
	F.registered_entry_id IN (SELECT id FROM listing)

UNION

SELECT
	registered_entry_id, NULL, NULL, NULL, NULL, NULL, NULL, NULL, NULL, NULL, NULL, NULL, id, value, NULL
FROM
	dns_names
WHERE registered_entry_id IN (SELECT id FROM listing)

UNION

SELECT
	registered_entry_id, NULL, NULL, NULL, NULL, NULL, NULL, NULL, id, type, value, NULL, NULL, NULL, NULL
FROM
	selectors
WHERE registered_entry_id IN (SELECT id FROM listing)

ORDER BY e_id, selector_id, dns_name_id
;`,
		},
		{
			dialect: "postgres",
			by:      []string{"spiffe-id", "selector-exact-one"},
			paged:   "with-token",
			query: `
WITH listing AS (
	SELECT id FROM (
		SELECT id FROM registered_entries WHERE spiffe_id = $1
		INTERSECT
		SELECT registered_entry_id AS id FROM selectors WHERE type = $2 AND value = $3
	) s_0 WHERE id > $4 ORDER BY id ASC LIMIT 1
)
SELECT
	id as e_id,
	entry_id,
	spiffe_id,
	parent_id,
	ttl AS reg_ttl,
	admin,
	downstream,
	expiry,
	NULL ::integer AS selector_id,
	NULL AS selector_type,
	NULL AS selector_value,
	NULL AS trust_domain,
	NULL ::integer AS dns_name_id,
	NULL AS dns_name,
	revision_number
FROM
	registered_entries
WHERE id IN (SELECT id FROM listing)

UNION

SELECT
	F.registered_entry_id, NULL, NULL, NULL, NULL, NULL, NULL, NULL, NULL, NULL, NULL, B.trust_domain, NULL, NULL, NULL
FROM
	bundles B
INNER JOIN
	federated_registration_entries F
ON
	B.id = F.bundle_id
WHERE
	F.registered_entry_id IN (SELECT id FROM listing)

UNION

SELECT
	registered_entry_id, NULL, NULL, NULL, NULL, NULL, NULL, NULL, NULL, NULL, NULL, NULL, id, value, NULL
FROM
	dns_names
WHERE registered_entry_id IN (SELECT id FROM listing)

UNION

SELECT
	registered_entry_id, NULL, NULL, NULL, NULL, NULL, NULL, NULL, id, type, value, NULL, NULL, NULL, NULL
FROM
	selectors
WHERE registered_entry_id IN (SELECT id FROM listing)

ORDER BY e_id, selector_id, dns_name_id
;`,
		},
		{
			dialect: "mysql",
			query: `
SELECT
	E.id AS e_id,
	E.entry_id AS entry_id,
	E.spiffe_id,
	E.parent_id,
	E.ttl AS reg_ttl,
	E.admin,
	E.downstream,
	E.expiry,
	S.id AS selector_id,
	S.type AS selector_type,
	S.value AS selector_value,
	B.trust_domain,
	D.id AS dns_name_id,
	D.value AS dns_name,
	E.revision_number
FROM
	registered_entries E
LEFT JOIN
	(SELECT 1 AS joinItem UNION SELECT 2 UNION SELECT 3) AS joinItems ON TRUE
LEFT JOIN
	selectors S ON joinItem=1 AND E.id=S.registered_entry_id
LEFT JOIN
	dns_names D ON joinItem=2 AND E.id=D.registered_entry_id
LEFT JOIN
	(federated_registration_entries F INNER JOIN bundles B ON F.bundle_id=B.id) ON joinItem=3 AND E.id=F.registered_entry_id

ORDER BY e_id, selector_id, dns_name_id
;`,
		},
		{
			dialect: "mysql",
			by:      []string{"parent-id"},
			query: `
SELECT
	E.id AS e_id,
	E.entry_id AS entry_id,
	E.spiffe_id,
	E.parent_id,
	E.ttl AS reg_ttl,
	E.admin,
	E.downstream,
	E.expiry,
	S.id AS selector_id,
	S.type AS selector_type,
	S.value AS selector_value,
	B.trust_domain,
	D.id AS dns_name_id,
	D.value AS dns_name,
	E.revision_number
FROM
	registered_entries E
LEFT JOIN
	(SELECT 1 AS joinItem UNION SELECT 2 UNION SELECT 3) AS joinItems ON TRUE
LEFT JOIN
	selectors S ON joinItem=1 AND E.id=S.registered_entry_id
LEFT JOIN
	dns_names D ON joinItem=2 AND E.id=D.registered_entry_id
LEFT JOIN
	(federated_registration_entries F INNER JOIN bundles B ON F.bundle_id=B.id) ON joinItem=3 AND E.id=F.registered_entry_id
WHERE E.id IN (
	SELECT id FROM registered_entries WHERE parent_id = ?
)
ORDER BY e_id, selector_id, dns_name_id
;`,
		},
		{
			dialect: "mysql",
			by:      []string{"spiffe-id"},
			query: `
SELECT
	E.id AS e_id,
	E.entry_id AS entry_id,
	E.spiffe_id,
	E.parent_id,
	E.ttl AS reg_ttl,
	E.admin,
	E.downstream,
	E.expiry,
	S.id AS selector_id,
	S.type AS selector_type,
	S.value AS selector_value,
	B.trust_domain,
	D.id AS dns_name_id,
	D.value AS dns_name,
	E.revision_number
FROM
	registered_entries E
LEFT JOIN
	(SELECT 1 AS joinItem UNION SELECT 2 UNION SELECT 3) AS joinItems ON TRUE
LEFT JOIN
	selectors S ON joinItem=1 AND E.id=S.registered_entry_id
LEFT JOIN
	dns_names D ON joinItem=2 AND E.id=D.registered_entry_id
LEFT JOIN
	(federated_registration_entries F INNER JOIN bundles B ON F.bundle_id=B.id) ON joinItem=3 AND E.id=F.registered_entry_id
WHERE E.id IN (
	SELECT id FROM registered_entries WHERE spiffe_id = ?
)
ORDER BY e_id, selector_id, dns_name_id
;`,
		},
		{
			dialect: "mysql",
			by:      []string{"parent-id", "spiffe-id"},
			query: `
SELECT
	E.id AS e_id,
	E.entry_id AS entry_id,
	E.spiffe_id,
	E.parent_id,
	E.ttl AS reg_ttl,
	E.admin,
	E.downstream,
	E.expiry,
	S.id AS selector_id,
	S.type AS selector_type,
	S.value AS selector_value,
	B.trust_domain,
	D.id AS dns_name_id,
	D.value AS dns_name,
	E.revision_number
FROM
	registered_entries E
LEFT JOIN
	(SELECT 1 AS joinItem UNION SELECT 2 UNION SELECT 3) AS joinItems ON TRUE
LEFT JOIN
	selectors S ON joinItem=1 AND E.id=S.registered_entry_id
LEFT JOIN
	dns_names D ON joinItem=2 AND E.id=D.registered_entry_id
LEFT JOIN
	(federated_registration_entries F INNER JOIN bundles B ON F.bundle_id=B.id) ON joinItem=3 AND E.id=F.registered_entry_id
WHERE E.id IN (
	SELECT id FROM registered_entries WHERE parent_id = ? AND spiffe_id = ?
)
ORDER BY e_id, selector_id, dns_name_id
;`,
		},
		{
			dialect: "mysql",
			by:      []string{"selector-subset-one"},
			query: `
SELECT
	E.id AS e_id,
	E.entry_id AS entry_id,
	E.spiffe_id,
	E.parent_id,
	E.ttl AS reg_ttl,
	E.admin,
	E.downstream,
	E.expiry,
	S.id AS selector_id,
	S.type AS selector_type,
	S.value AS selector_value,
	B.trust_domain,
	D.id AS dns_name_id,
	D.value AS dns_name,
	E.revision_number
FROM
	registered_entries E
LEFT JOIN
	(SELECT 1 AS joinItem UNION SELECT 2 UNION SELECT 3) AS joinItems ON TRUE
LEFT JOIN
	selectors S ON joinItem=1 AND E.id=S.registered_entry_id
LEFT JOIN
	dns_names D ON joinItem=2 AND E.id=D.registered_entry_id
LEFT JOIN
	(federated_registration_entries F INNER JOIN bundles B ON F.bundle_id=B.id) ON joinItem=3 AND E.id=F.registered_entry_id
WHERE E.id IN (
	SELECT registered_entry_id AS id FROM selectors WHERE type = ? AND value = ?
)
ORDER BY e_id, selector_id, dns_name_id
;`,
		},
		{
			dialect: "mysql",
			by:      []string{"selector-subset-many"},
			query: `
SELECT
	E.id AS e_id,
	E.entry_id AS entry_id,
	E.spiffe_id,
	E.parent_id,
	E.ttl AS reg_ttl,
	E.admin,
	E.downstream,
	E.expiry,
	S.id AS selector_id,
	S.type AS selector_type,
	S.value AS selector_value,
	B.trust_domain,
	D.id AS dns_name_id,
	D.value AS dns_name,
	E.revision_number
FROM
	registered_entries E
LEFT JOIN
	(SELECT 1 AS joinItem UNION SELECT 2 UNION SELECT 3) AS joinItems ON TRUE
LEFT JOIN
	selectors S ON joinItem=1 AND E.id=S.registered_entry_id
LEFT JOIN
	dns_names D ON joinItem=2 AND E.id=D.registered_entry_id
LEFT JOIN
	(federated_registration_entries F INNER JOIN bundles B ON F.bundle_id=B.id) ON joinItem=3 AND E.id=F.registered_entry_id
WHERE E.id IN (
	SELECT id FROM (
		SELECT registered_entry_id AS id FROM selectors WHERE type = ? AND value = ?
		UNION
		SELECT registered_entry_id AS id FROM selectors WHERE type = ? AND value = ?
	) s_0
)
ORDER BY e_id, selector_id, dns_name_id
;`,
		},
		{
			dialect: "mysql",
			by:      []string{"selector-exact-one"},
			query: `
SELECT
	E.id AS e_id,
	E.entry_id AS entry_id,
	E.spiffe_id,
	E.parent_id,
	E.ttl AS reg_ttl,
	E.admin,
	E.downstream,
	E.expiry,
	S.id AS selector_id,
	S.type AS selector_type,
	S.value AS selector_value,
	B.trust_domain,
	D.id AS dns_name_id,
	D.value AS dns_name,
	E.revision_number
FROM
	registered_entries E
LEFT JOIN
	(SELECT 1 AS joinItem UNION SELECT 2 UNION SELECT 3) AS joinItems ON TRUE
LEFT JOIN
	selectors S ON joinItem=1 AND E.id=S.registered_entry_id
LEFT JOIN
	dns_names D ON joinItem=2 AND E.id=D.registered_entry_id
LEFT JOIN
	(federated_registration_entries F INNER JOIN bundles B ON F.bundle_id=B.id) ON joinItem=3 AND E.id=F.registered_entry_id
WHERE E.id IN (
	SELECT registered_entry_id AS id FROM selectors WHERE type = ? AND value = ?
)
ORDER BY e_id, selector_id, dns_name_id
;`,
		},
		{
			dialect: "mysql",
			by:      []string{"selector-exact-many"},
			query: `
SELECT
	E.id AS e_id,
	E.entry_id AS entry_id,
	E.spiffe_id,
	E.parent_id,
	E.ttl AS reg_ttl,
	E.admin,
	E.downstream,
	E.expiry,
	S.id AS selector_id,
	S.type AS selector_type,
	S.value AS selector_value,
	B.trust_domain,
	D.id AS dns_name_id,
	D.value AS dns_name,
	E.revision_number
FROM
	registered_entries E
LEFT JOIN
	(SELECT 1 AS joinItem UNION SELECT 2 UNION SELECT 3) AS joinItems ON TRUE
LEFT JOIN
	selectors S ON joinItem=1 AND E.id=S.registered_entry_id
LEFT JOIN
	dns_names D ON joinItem=2 AND E.id=D.registered_entry_id
LEFT JOIN
	(federated_registration_entries F INNER JOIN bundles B ON F.bundle_id=B.id) ON joinItem=3 AND E.id=F.registered_entry_id
WHERE E.id IN (
	SELECT DISTINCT id FROM (
		(SELECT registered_entry_id AS id FROM selectors WHERE type = ? AND value = ?) c_0
		INNER JOIN
		(SELECT registered_entry_id AS id FROM selectors WHERE type = ? AND value = ?) c_1
		USING(id)
	)
)
ORDER BY e_id, selector_id, dns_name_id
;`,
		},
		{
			dialect: "mysql",
			by:      []string{"parent-id", "selector-subset-one"},
			query: `
SELECT
	E.id AS e_id,
	E.entry_id AS entry_id,
	E.spiffe_id,
	E.parent_id,
	E.ttl AS reg_ttl,
	E.admin,
	E.downstream,
	E.expiry,
	S.id AS selector_id,
	S.type AS selector_type,
	S.value AS selector_value,
	B.trust_domain,
	D.id AS dns_name_id,
	D.value AS dns_name,
	E.revision_number
FROM
	registered_entries E
LEFT JOIN
	(SELECT 1 AS joinItem UNION SELECT 2 UNION SELECT 3) AS joinItems ON TRUE
LEFT JOIN
	selectors S ON joinItem=1 AND E.id=S.registered_entry_id
LEFT JOIN
	dns_names D ON joinItem=2 AND E.id=D.registered_entry_id
LEFT JOIN
	(federated_registration_entries F INNER JOIN bundles B ON F.bundle_id=B.id) ON joinItem=3 AND E.id=F.registered_entry_id
WHERE E.id IN (
	SELECT DISTINCT id FROM (
		(SELECT id FROM registered_entries WHERE parent_id = ?) c_0
		INNER JOIN
		(SELECT registered_entry_id AS id FROM selectors WHERE type = ? AND value = ?) c_1
		USING(id)
	)
)
ORDER BY e_id, selector_id, dns_name_id
;`,
		},
		{
			dialect: "mysql",
			by:      []string{"parent-id", "selector-subset-many"},
			query: `
SELECT
	E.id AS e_id,
	E.entry_id AS entry_id,
	E.spiffe_id,
	E.parent_id,
	E.ttl AS reg_ttl,
	E.admin,
	E.downstream,
	E.expiry,
	S.id AS selector_id,
	S.type AS selector_type,
	S.value AS selector_value,
	B.trust_domain,
	D.id AS dns_name_id,
	D.value AS dns_name,
	E.revision_number
FROM
	registered_entries E
LEFT JOIN
	(SELECT 1 AS joinItem UNION SELECT 2 UNION SELECT 3) AS joinItems ON TRUE
LEFT JOIN
	selectors S ON joinItem=1 AND E.id=S.registered_entry_id
LEFT JOIN
	dns_names D ON joinItem=2 AND E.id=D.registered_entry_id
LEFT JOIN
	(federated_registration_entries F INNER JOIN bundles B ON F.bundle_id=B.id) ON joinItem=3 AND E.id=F.registered_entry_id
WHERE E.id IN (
	SELECT DISTINCT id FROM (
		(SELECT id FROM registered_entries WHERE parent_id = ?) c_0
		INNER JOIN
		(SELECT id FROM (
			SELECT registered_entry_id AS id FROM selectors WHERE type = ? AND value = ?
			UNION
			SELECT registered_entry_id AS id FROM selectors WHERE type = ? AND value = ?
		) s_1) c_1
		USING(id)
	)
)
ORDER BY e_id, selector_id, dns_name_id
;`,
		},
		{
			dialect: "mysql",
			by:      []string{"parent-id", "selector-exact-one"},
			query: `
SELECT
	E.id AS e_id,
	E.entry_id AS entry_id,
	E.spiffe_id,
	E.parent_id,
	E.ttl AS reg_ttl,
	E.admin,
	E.downstream,
	E.expiry,
	S.id AS selector_id,
	S.type AS selector_type,
	S.value AS selector_value,
	B.trust_domain,
	D.id AS dns_name_id,
	D.value AS dns_name,
	E.revision_number
FROM
	registered_entries E
LEFT JOIN
	(SELECT 1 AS joinItem UNION SELECT 2 UNION SELECT 3) AS joinItems ON TRUE
LEFT JOIN
	selectors S ON joinItem=1 AND E.id=S.registered_entry_id
LEFT JOIN
	dns_names D ON joinItem=2 AND E.id=D.registered_entry_id
LEFT JOIN
	(federated_registration_entries F INNER JOIN bundles B ON F.bundle_id=B.id) ON joinItem=3 AND E.id=F.registered_entry_id
WHERE E.id IN (
	SELECT DISTINCT id FROM (
		(SELECT id FROM registered_entries WHERE parent_id = ?) c_0
		INNER JOIN
		(SELECT registered_entry_id AS id FROM selectors WHERE type = ? AND value = ?) c_1
		USING(id)
	)
)
ORDER BY e_id, selector_id, dns_name_id
;`,
		},
		{
			dialect: "mysql",
			by:      []string{"parent-id", "selector-exact-many"},
			query: `
SELECT
	E.id AS e_id,
	E.entry_id AS entry_id,
	E.spiffe_id,
	E.parent_id,
	E.ttl AS reg_ttl,
	E.admin,
	E.downstream,
	E.expiry,
	S.id AS selector_id,
	S.type AS selector_type,
	S.value AS selector_value,
	B.trust_domain,
	D.id AS dns_name_id,
	D.value AS dns_name,
	E.revision_number
FROM
	registered_entries E
LEFT JOIN
	(SELECT 1 AS joinItem UNION SELECT 2 UNION SELECT 3) AS joinItems ON TRUE
LEFT JOIN
	selectors S ON joinItem=1 AND E.id=S.registered_entry_id
LEFT JOIN
	dns_names D ON joinItem=2 AND E.id=D.registered_entry_id
LEFT JOIN
	(federated_registration_entries F INNER JOIN bundles B ON F.bundle_id=B.id) ON joinItem=3 AND E.id=F.registered_entry_id
WHERE E.id IN (
	SELECT DISTINCT id FROM (
		(SELECT id FROM registered_entries WHERE parent_id = ?) c_0
		INNER JOIN
		(SELECT registered_entry_id AS id FROM selectors WHERE type = ? AND value = ?) c_1
		USING(id)
		INNER JOIN
		(SELECT registered_entry_id AS id FROM selectors WHERE type = ? AND value = ?) c_2
		USING(id)
	)
)
ORDER BY e_id, selector_id, dns_name_id
;`,
		},
		{
			dialect: "mysql",
			paged:   "no-token",
			query: `
SELECT
	E.id AS e_id,
	E.entry_id AS entry_id,
	E.spiffe_id,
	E.parent_id,
	E.ttl AS reg_ttl,
	E.admin,
	E.downstream,
	E.expiry,
	S.id AS selector_id,
	S.type AS selector_type,
	S.value AS selector_value,
	B.trust_domain,
	D.id AS dns_name_id,
	D.value AS dns_name,
	E.revision_number
FROM
	registered_entries E
LEFT JOIN
	(SELECT 1 AS joinItem UNION SELECT 2 UNION SELECT 3) AS joinItems ON TRUE
LEFT JOIN
	selectors S ON joinItem=1 AND E.id=S.registered_entry_id
LEFT JOIN
	dns_names D ON joinItem=2 AND E.id=D.registered_entry_id
LEFT JOIN
	(federated_registration_entries F INNER JOIN bundles B ON F.bundle_id=B.id) ON joinItem=3 AND E.id=F.registered_entry_id
WHERE E.id IN (
	SELECT id FROM (
		SELECT id FROM registered_entries ORDER BY id ASC LIMIT 1
	) workaround_for_mysql_subquery_limit
)
ORDER BY e_id, selector_id, dns_name_id
;`,
		},
		{
			dialect: "mysql",
			paged:   "with-token",
			query: `
SELECT
	E.id AS e_id,
	E.entry_id AS entry_id,
	E.spiffe_id,
	E.parent_id,
	E.ttl AS reg_ttl,
	E.admin,
	E.downstream,
	E.expiry,
	S.id AS selector_id,
	S.type AS selector_type,
	S.value AS selector_value,
	B.trust_domain,
	D.id AS dns_name_id,
	D.value AS dns_name,
	E.revision_number
FROM
	registered_entries E
LEFT JOIN
	(SELECT 1 AS joinItem UNION SELECT 2 UNION SELECT 3) AS joinItems ON TRUE
LEFT JOIN
	selectors S ON joinItem=1 AND E.id=S.registered_entry_id
LEFT JOIN
	dns_names D ON joinItem=2 AND E.id=D.registered_entry_id
LEFT JOIN
	(federated_registration_entries F INNER JOIN bundles B ON F.bundle_id=B.id) ON joinItem=3 AND E.id=F.registered_entry_id
WHERE E.id IN (
	SELECT id FROM (
		SELECT id FROM registered_entries WHERE id > ? ORDER BY id ASC LIMIT 1
	) workaround_for_mysql_subquery_limit
)
ORDER BY e_id, selector_id, dns_name_id
;`,
		},
		{
			dialect: "mysql",
			by:      []string{"spiffe-id"},
			paged:   "with-token",
			query: `
SELECT
	E.id AS e_id,
	E.entry_id AS entry_id,
	E.spiffe_id,
	E.parent_id,
	E.ttl AS reg_ttl,
	E.admin,
	E.downstream,
	E.expiry,
	S.id AS selector_id,
	S.type AS selector_type,
	S.value AS selector_value,
	B.trust_domain,
	D.id AS dns_name_id,
	D.value AS dns_name,
	E.revision_number
FROM
	registered_entries E
LEFT JOIN
	(SELECT 1 AS joinItem UNION SELECT 2 UNION SELECT 3) AS joinItems ON TRUE
LEFT JOIN
	selectors S ON joinItem=1 AND E.id=S.registered_entry_id
LEFT JOIN
	dns_names D ON joinItem=2 AND E.id=D.registered_entry_id
LEFT JOIN
	(federated_registration_entries F INNER JOIN bundles B ON F.bundle_id=B.id) ON joinItem=3 AND E.id=F.registered_entry_id
WHERE E.id IN (
	SELECT id FROM (
		SELECT id FROM registered_entries WHERE spiffe_id = ? AND id > ? ORDER BY id ASC LIMIT 1
	) workaround_for_mysql_subquery_limit
)
ORDER BY e_id, selector_id, dns_name_id
;`,
		},
		{
			dialect: "mysql",
			by:      []string{"spiffe-id", "selector-exact-one"},
			paged:   "with-token",
			query: `
SELECT
	E.id AS e_id,
	E.entry_id AS entry_id,
	E.spiffe_id,
	E.parent_id,
	E.ttl AS reg_ttl,
	E.admin,
	E.downstream,
	E.expiry,
	S.id AS selector_id,
	S.type AS selector_type,
	S.value AS selector_value,
	B.trust_domain,
	D.id AS dns_name_id,
	D.value AS dns_name,
	E.revision_number
FROM
	registered_entries E
LEFT JOIN
	(SELECT 1 AS joinItem UNION SELECT 2 UNION SELECT 3) AS joinItems ON TRUE
LEFT JOIN
	selectors S ON joinItem=1 AND E.id=S.registered_entry_id
LEFT JOIN
	dns_names D ON joinItem=2 AND E.id=D.registered_entry_id
LEFT JOIN
	(federated_registration_entries F INNER JOIN bundles B ON F.bundle_id=B.id) ON joinItem=3 AND E.id=F.registered_entry_id
WHERE E.id IN (
	SELECT id FROM (
		SELECT DISTINCT id FROM (
			(SELECT id FROM registered_entries WHERE spiffe_id = ?) c_0
			INNER JOIN
			(SELECT registered_entry_id AS id FROM selectors WHERE type = ? AND value = ?) c_1
			USING(id)
		) WHERE id > ? ORDER BY id ASC LIMIT 1
	) workaround_for_mysql_subquery_limit
)
ORDER BY e_id, selector_id, dns_name_id
;`,
		},
		{
			dialect:     "mysql",
			supportsCTE: true,
			query: `
SELECT
	id as e_id,
	entry_id,
	spiffe_id,
	parent_id,
	ttl AS reg_ttl,
	admin,
	downstream,
	expiry,
	NULL AS selector_id,
	NULL AS selector_type,
	NULL AS selector_value,
	NULL AS trust_domain,
	NULL AS dns_name_id,
	NULL AS dns_name,
	revision_number
FROM
	registered_entries

UNION

SELECT
	F.registered_entry_id, NULL, NULL, NULL, NULL, NULL, NULL, NULL, NULL, NULL, NULL, B.trust_domain, NULL, NULL, NULL
FROM
	bundles B
INNER JOIN
	federated_registration_entries F
ON
	B.id = F.bundle_id

UNION

SELECT
	registered_entry_id, NULL, NULL, NULL, NULL, NULL, NULL, NULL, NULL, NULL, NULL, NULL, id, value, NULL
FROM
	dns_names

UNION

SELECT
	registered_entry_id, NULL, NULL, NULL, NULL, NULL, NULL, NULL, id, type, value, NULL, NULL, NULL, NULL
FROM
	selectors

ORDER BY e_id, selector_id, dns_name_id
;`,
		},
		{
			dialect:     "mysql",
			by:          []string{"parent-id"},
			supportsCTE: true,
			query: `
WITH listing AS (
	SELECT id FROM registered_entries WHERE parent_id = ?
)
SELECT
	id as e_id,
	entry_id,
	spiffe_id,
	parent_id,
	ttl AS reg_ttl,
	admin,
	downstream,
	expiry,
	NULL AS selector_id,
	NULL AS selector_type,
	NULL AS selector_value,
	NULL AS trust_domain,
	NULL AS dns_name_id,
	NULL AS dns_name,
	revision_number
FROM
	registered_entries
WHERE id IN (SELECT id FROM listing)

UNION

SELECT
	F.registered_entry_id, NULL, NULL, NULL, NULL, NULL, NULL, NULL, NULL, NULL, NULL, B.trust_domain, NULL, NULL, NULL
FROM
	bundles B
INNER JOIN
	federated_registration_entries F
ON
	B.id = F.bundle_id
WHERE
	F.registered_entry_id IN (SELECT id FROM listing)

UNION

SELECT
	registered_entry_id, NULL, NULL, NULL, NULL, NULL, NULL, NULL, NULL, NULL, NULL, NULL, id, value, NULL
FROM
	dns_names
WHERE registered_entry_id IN (SELECT id FROM listing)

UNION

SELECT
	registered_entry_id, NULL, NULL, NULL, NULL, NULL, NULL, NULL, id, type, value, NULL, NULL, NULL, NULL
FROM
	selectors
WHERE registered_entry_id IN (SELECT id FROM listing)

ORDER BY e_id, selector_id, dns_name_id
;`,
		},
		{
			dialect:     "mysql",
			by:          []string{"spiffe-id"},
			supportsCTE: true,
			query: `
WITH listing AS (
	SELECT id FROM registered_entries WHERE spiffe_id = ?
)
SELECT
	id as e_id,
	entry_id,
	spiffe_id,
	parent_id,
	ttl AS reg_ttl,
	admin,
	downstream,
	expiry,
	NULL AS selector_id,
	NULL AS selector_type,
	NULL AS selector_value,
	NULL AS trust_domain,
	NULL AS dns_name_id,
	NULL AS dns_name,
	revision_number
FROM
	registered_entries
WHERE id IN (SELECT id FROM listing)

UNION

SELECT
	F.registered_entry_id, NULL, NULL, NULL, NULL, NULL, NULL, NULL, NULL, NULL, NULL, B.trust_domain, NULL, NULL, NULL
FROM
	bundles B
INNER JOIN
	federated_registration_entries F
ON
	B.id = F.bundle_id
WHERE
	F.registered_entry_id IN (SELECT id FROM listing)

UNION

SELECT
	registered_entry_id, NULL, NULL, NULL, NULL, NULL, NULL, NULL, NULL, NULL, NULL, NULL, id, value, NULL
FROM
	dns_names
WHERE registered_entry_id IN (SELECT id FROM listing)

UNION

SELECT
	registered_entry_id, NULL, NULL, NULL, NULL, NULL, NULL, NULL, id, type, value, NULL, NULL, NULL, NULL
FROM
	selectors
WHERE registered_entry_id IN (SELECT id FROM listing)

ORDER BY e_id, selector_id, dns_name_id
;`,
		},
		{
			dialect:     "mysql",
			by:          []string{"parent-id", "spiffe-id"},
			supportsCTE: true,
			query: `
WITH listing AS (
	SELECT id FROM registered_entries WHERE parent_id = ? AND spiffe_id = ?
)
SELECT
	id as e_id,
	entry_id,
	spiffe_id,
	parent_id,
	ttl AS reg_ttl,
	admin,
	downstream,
	expiry,
	NULL AS selector_id,
	NULL AS selector_type,
	NULL AS selector_value,
	NULL AS trust_domain,
	NULL AS dns_name_id,
	NULL AS dns_name,
	revision_number
FROM
	registered_entries
WHERE id IN (SELECT id FROM listing)

UNION

SELECT
	F.registered_entry_id, NULL, NULL, NULL, NULL, NULL, NULL, NULL, NULL, NULL, NULL, B.trust_domain, NULL, NULL, NULL
FROM
	bundles B
INNER JOIN
	federated_registration_entries F
ON
	B.id = F.bundle_id
WHERE
	F.registered_entry_id IN (SELECT id FROM listing)

UNION

SELECT
	registered_entry_id, NULL, NULL, NULL, NULL, NULL, NULL, NULL, NULL, NULL, NULL, NULL, id, value, NULL
FROM
	dns_names
WHERE registered_entry_id IN (SELECT id FROM listing)

UNION

SELECT
	registered_entry_id, NULL, NULL, NULL, NULL, NULL, NULL, NULL, id, type, value, NULL, NULL, NULL, NULL
FROM
	selectors
WHERE registered_entry_id IN (SELECT id FROM listing)

ORDER BY e_id, selector_id, dns_name_id
;`,
		},
		{
			dialect:     "mysql",
			by:          []string{"selector-subset-one"},
			supportsCTE: true,
			query: `
WITH listing AS (
	SELECT registered_entry_id AS id FROM selectors WHERE type = ? AND value = ?
)
SELECT
	id as e_id,
	entry_id,
	spiffe_id,
	parent_id,
	ttl AS reg_ttl,
	admin,
	downstream,
	expiry,
	NULL AS selector_id,
	NULL AS selector_type,
	NULL AS selector_value,
	NULL AS trust_domain,
	NULL AS dns_name_id,
	NULL AS dns_name,
	revision_number
FROM
	registered_entries
WHERE id IN (SELECT id FROM listing)

UNION

SELECT
	F.registered_entry_id, NULL, NULL, NULL, NULL, NULL, NULL, NULL, NULL, NULL, NULL, B.trust_domain, NULL, NULL, NULL
FROM
	bundles B
INNER JOIN
	federated_registration_entries F
ON
	B.id = F.bundle_id
WHERE
	F.registered_entry_id IN (SELECT id FROM listing)

UNION

SELECT
	registered_entry_id, NULL, NULL, NULL, NULL, NULL, NULL, NULL, NULL, NULL, NULL, NULL, id, value, NULL
FROM
	dns_names
WHERE registered_entry_id IN (SELECT id FROM listing)

UNION

SELECT
	registered_entry_id, NULL, NULL, NULL, NULL, NULL, NULL, NULL, id, type, value, NULL, NULL, NULL, NULL
FROM
	selectors
WHERE registered_entry_id IN (SELECT id FROM listing)

ORDER BY e_id, selector_id, dns_name_id
;`,
		},
		{
			dialect:     "mysql",
			by:          []string{"selector-subset-many"},
			supportsCTE: true,
			query: `
WITH listing AS (
	SELECT id FROM (
		SELECT registered_entry_id AS id FROM selectors WHERE type = ? AND value = ?
		UNION
		SELECT registered_entry_id AS id FROM selectors WHERE type = ? AND value = ?
	) s_0
)
SELECT
	id as e_id,
	entry_id,
	spiffe_id,
	parent_id,
	ttl AS reg_ttl,
	admin,
	downstream,
	expiry,
	NULL AS selector_id,
	NULL AS selector_type,
	NULL AS selector_value,
	NULL AS trust_domain,
	NULL AS dns_name_id,
	NULL AS dns_name,
	revision_number
FROM
	registered_entries
WHERE id IN (SELECT id FROM listing)

UNION

SELECT
	F.registered_entry_id, NULL, NULL, NULL, NULL, NULL, NULL, NULL, NULL, NULL, NULL, B.trust_domain, NULL, NULL, NULL
FROM
	bundles B
INNER JOIN
	federated_registration_entries F
ON
	B.id = F.bundle_id
WHERE
	F.registered_entry_id IN (SELECT id FROM listing)

UNION

SELECT
	registered_entry_id, NULL, NULL, NULL, NULL, NULL, NULL, NULL, NULL, NULL, NULL, NULL, id, value, NULL
FROM
	dns_names
WHERE registered_entry_id IN (SELECT id FROM listing)

UNION

SELECT
	registered_entry_id, NULL, NULL, NULL, NULL, NULL, NULL, NULL, id, type, value, NULL, NULL, NULL, NULL
FROM
	selectors
WHERE registered_entry_id IN (SELECT id FROM listing)

ORDER BY e_id, selector_id, dns_name_id
;`,
		},
		{
			dialect:     "mysql",
			by:          []string{"selector-exact-one"},
			supportsCTE: true,
			query: `
WITH listing AS (
	SELECT registered_entry_id AS id FROM selectors WHERE type = ? AND value = ?
)
SELECT
	id as e_id,
	entry_id,
	spiffe_id,
	parent_id,
	ttl AS reg_ttl,
	admin,
	downstream,
	expiry,
	NULL AS selector_id,
	NULL AS selector_type,
	NULL AS selector_value,
	NULL AS trust_domain,
	NULL AS dns_name_id,
	NULL AS dns_name,
	revision_number
FROM
	registered_entries
WHERE id IN (SELECT id FROM listing)

UNION

SELECT
	F.registered_entry_id, NULL, NULL, NULL, NULL, NULL, NULL, NULL, NULL, NULL, NULL, B.trust_domain, NULL, NULL, NULL
FROM
	bundles B
INNER JOIN
	federated_registration_entries F
ON
	B.id = F.bundle_id
WHERE
	F.registered_entry_id IN (SELECT id FROM listing)

UNION

SELECT
	registered_entry_id, NULL, NULL, NULL, NULL, NULL, NULL, NULL, NULL, NULL, NULL, NULL, id, value, NULL
FROM
	dns_names
WHERE registered_entry_id IN (SELECT id FROM listing)

UNION

SELECT
	registered_entry_id, NULL, NULL, NULL, NULL, NULL, NULL, NULL, id, type, value, NULL, NULL, NULL, NULL
FROM
	selectors
WHERE registered_entry_id IN (SELECT id FROM listing)

ORDER BY e_id, selector_id, dns_name_id
;`,
		},
		{
			dialect:     "mysql",
			by:          []string{"selector-exact-many"},
			supportsCTE: true,
			query: `
WITH listing AS (
	SELECT DISTINCT id FROM (
		(SELECT registered_entry_id AS id FROM selectors WHERE type = ? AND value = ?) c_0
		INNER JOIN
		(SELECT registered_entry_id AS id FROM selectors WHERE type = ? AND value = ?) c_1
		USING(id)
	)
)
SELECT
	id as e_id,
	entry_id,
	spiffe_id,
	parent_id,
	ttl AS reg_ttl,
	admin,
	downstream,
	expiry,
	NULL AS selector_id,
	NULL AS selector_type,
	NULL AS selector_value,
	NULL AS trust_domain,
	NULL AS dns_name_id,
	NULL AS dns_name,
	revision_number
FROM
	registered_entries
WHERE id IN (SELECT id FROM listing)

UNION

SELECT
	F.registered_entry_id, NULL, NULL, NULL, NULL, NULL, NULL, NULL, NULL, NULL, NULL, B.trust_domain, NULL, NULL, NULL
FROM
	bundles B
INNER JOIN
	federated_registration_entries F
ON
	B.id = F.bundle_id
WHERE
	F.registered_entry_id IN (SELECT id FROM listing)

UNION

SELECT
	registered_entry_id, NULL, NULL, NULL, NULL, NULL, NULL, NULL, NULL, NULL, NULL, NULL, id, value, NULL
FROM
	dns_names
WHERE registered_entry_id IN (SELECT id FROM listing)

UNION

SELECT
	registered_entry_id, NULL, NULL, NULL, NULL, NULL, NULL, NULL, id, type, value, NULL, NULL, NULL, NULL
FROM
	selectors
WHERE registered_entry_id IN (SELECT id FROM listing)

ORDER BY e_id, selector_id, dns_name_id
;`,
		},
		{
			dialect:     "mysql",
			by:          []string{"parent-id", "selector-subset-one"},
			supportsCTE: true,
			query: `
WITH listing AS (
	SELECT DISTINCT id FROM (
		(SELECT id FROM registered_entries WHERE parent_id = ?) c_0
		INNER JOIN
		(SELECT registered_entry_id AS id FROM selectors WHERE type = ? AND value = ?) c_1
		USING(id)
	)
)
SELECT
	id as e_id,
	entry_id,
	spiffe_id,
	parent_id,
	ttl AS reg_ttl,
	admin,
	downstream,
	expiry,
	NULL AS selector_id,
	NULL AS selector_type,
	NULL AS selector_value,
	NULL AS trust_domain,
	NULL AS dns_name_id,
	NULL AS dns_name,
	revision_number
FROM
	registered_entries
WHERE id IN (SELECT id FROM listing)

UNION

SELECT
	F.registered_entry_id, NULL, NULL, NULL, NULL, NULL, NULL, NULL, NULL, NULL, NULL, B.trust_domain, NULL, NULL, NULL
FROM
	bundles B
INNER JOIN
	federated_registration_entries F
ON
	B.id = F.bundle_id
WHERE
	F.registered_entry_id IN (SELECT id FROM listing)

UNION

SELECT
	registered_entry_id, NULL, NULL, NULL, NULL, NULL, NULL, NULL, NULL, NULL, NULL, NULL, id, value, NULL
FROM
	dns_names
WHERE registered_entry_id IN (SELECT id FROM listing)

UNION

SELECT
	registered_entry_id, NULL, NULL, NULL, NULL, NULL, NULL, NULL, id, type, value, NULL, NULL, NULL, NULL
FROM
	selectors
WHERE registered_entry_id IN (SELECT id FROM listing)

ORDER BY e_id, selector_id, dns_name_id
;`,
		},
		{
			dialect:     "mysql",
			by:          []string{"parent-id", "selector-subset-many"},
			supportsCTE: true,
			query: `
WITH listing AS (
	SELECT DISTINCT id FROM (
		(SELECT id FROM registered_entries WHERE parent_id = ?) c_0
		INNER JOIN
		(SELECT id FROM (
			SELECT registered_entry_id AS id FROM selectors WHERE type = ? AND value = ?
			UNION
			SELECT registered_entry_id AS id FROM selectors WHERE type = ? AND value = ?
		) s_1) c_1
		USING(id)
	)
)
SELECT
	id as e_id,
	entry_id,
	spiffe_id,
	parent_id,
	ttl AS reg_ttl,
	admin,
	downstream,
	expiry,
	NULL AS selector_id,
	NULL AS selector_type,
	NULL AS selector_value,
	NULL AS trust_domain,
	NULL AS dns_name_id,
	NULL AS dns_name,
	revision_number
FROM
	registered_entries
WHERE id IN (SELECT id FROM listing)

UNION

SELECT
	F.registered_entry_id, NULL, NULL, NULL, NULL, NULL, NULL, NULL, NULL, NULL, NULL, B.trust_domain, NULL, NULL, NULL
FROM
	bundles B
INNER JOIN
	federated_registration_entries F
ON
	B.id = F.bundle_id
WHERE
	F.registered_entry_id IN (SELECT id FROM listing)

UNION

SELECT
	registered_entry_id, NULL, NULL, NULL, NULL, NULL, NULL, NULL, NULL, NULL, NULL, NULL, id, value, NULL
FROM
	dns_names
WHERE registered_entry_id IN (SELECT id FROM listing)

UNION

SELECT
	registered_entry_id, NULL, NULL, NULL, NULL, NULL, NULL, NULL, id, type, value, NULL, NULL, NULL, NULL
FROM
	selectors
WHERE registered_entry_id IN (SELECT id FROM listing)

ORDER BY e_id, selector_id, dns_name_id
;`,
		},
		{
			dialect:     "mysql",
			by:          []string{"parent-id", "selector-exact-one"},
			supportsCTE: true,
			query: `
WITH listing AS (
	SELECT DISTINCT id FROM (
		(SELECT id FROM registered_entries WHERE parent_id = ?) c_0
		INNER JOIN
		(SELECT registered_entry_id AS id FROM selectors WHERE type = ? AND value = ?) c_1
		USING(id)
	)
)
SELECT
	id as e_id,
	entry_id,
	spiffe_id,
	parent_id,
	ttl AS reg_ttl,
	admin,
	downstream,
	expiry,
	NULL AS selector_id,
	NULL AS selector_type,
	NULL AS selector_value,
	NULL AS trust_domain,
	NULL AS dns_name_id,
	NULL AS dns_name,
	revision_number
FROM
	registered_entries
WHERE id IN (SELECT id FROM listing)

UNION

SELECT
	F.registered_entry_id, NULL, NULL, NULL, NULL, NULL, NULL, NULL, NULL, NULL, NULL, B.trust_domain, NULL, NULL, NULL
FROM
	bundles B
INNER JOIN
	federated_registration_entries F
ON
	B.id = F.bundle_id
WHERE
	F.registered_entry_id IN (SELECT id FROM listing)

UNION

SELECT
	registered_entry_id, NULL, NULL, NULL, NULL, NULL, NULL, NULL, NULL, NULL, NULL, NULL, id, value, NULL
FROM
	dns_names
WHERE registered_entry_id IN (SELECT id FROM listing)

UNION

SELECT
	registered_entry_id, NULL, NULL, NULL, NULL, NULL, NULL, NULL, id, type, value, NULL, NULL, NULL, NULL
FROM
	selectors
WHERE registered_entry_id IN (SELECT id FROM listing)

ORDER BY e_id, selector_id, dns_name_id
;`,
		},
		{
			dialect:     "mysql",
			by:          []string{"parent-id", "selector-exact-many"},
			supportsCTE: true,
			query: `
WITH listing AS (
	SELECT DISTINCT id FROM (
		(SELECT id FROM registered_entries WHERE parent_id = ?) c_0
		INNER JOIN
		(SELECT registered_entry_id AS id FROM selectors WHERE type = ? AND value = ?) c_1
		USING(id)
		INNER JOIN
		(SELECT registered_entry_id AS id FROM selectors WHERE type = ? AND value = ?) c_2
		USING(id)
	)
)
SELECT
	id as e_id,
	entry_id,
	spiffe_id,
	parent_id,
	ttl AS reg_ttl,
	admin,
	downstream,
	expiry,
	NULL AS selector_id,
	NULL AS selector_type,
	NULL AS selector_value,
	NULL AS trust_domain,
	NULL AS dns_name_id,
	NULL AS dns_name,
	revision_number
FROM
	registered_entries
WHERE id IN (SELECT id FROM listing)

UNION

SELECT
	F.registered_entry_id, NULL, NULL, NULL, NULL, NULL, NULL, NULL, NULL, NULL, NULL, B.trust_domain, NULL, NULL, NULL
FROM
	bundles B
INNER JOIN
	federated_registration_entries F
ON
	B.id = F.bundle_id
WHERE
	F.registered_entry_id IN (SELECT id FROM listing)

UNION

SELECT
	registered_entry_id, NULL, NULL, NULL, NULL, NULL, NULL, NULL, NULL, NULL, NULL, NULL, id, value, NULL
FROM
	dns_names
WHERE registered_entry_id IN (SELECT id FROM listing)

UNION

SELECT
	registered_entry_id, NULL, NULL, NULL, NULL, NULL, NULL, NULL, id, type, value, NULL, NULL, NULL, NULL
FROM
	selectors
WHERE registered_entry_id IN (SELECT id FROM listing)

ORDER BY e_id, selector_id, dns_name_id
;`,
		},
		{
			dialect:     "mysql",
			paged:       "no-token",
			supportsCTE: true,
			query: `
WITH listing AS (
	SELECT id FROM (
		SELECT id FROM registered_entries ORDER BY id ASC LIMIT 1
	) workaround_for_mysql_subquery_limit
)
SELECT
	id as e_id,
	entry_id,
	spiffe_id,
	parent_id,
	ttl AS reg_ttl,
	admin,
	downstream,
	expiry,
	NULL AS selector_id,
	NULL AS selector_type,
	NULL AS selector_value,
	NULL AS trust_domain,
	NULL AS dns_name_id,
	NULL AS dns_name,
	revision_number
FROM
	registered_entries
WHERE id IN (SELECT id FROM listing)

UNION

SELECT
	F.registered_entry_id, NULL, NULL, NULL, NULL, NULL, NULL, NULL, NULL, NULL, NULL, B.trust_domain, NULL, NULL, NULL
FROM
	bundles B
INNER JOIN
	federated_registration_entries F
ON
	B.id = F.bundle_id
WHERE
	F.registered_entry_id IN (SELECT id FROM listing)

UNION

SELECT
	registered_entry_id, NULL, NULL, NULL, NULL, NULL, NULL, NULL, NULL, NULL, NULL, NULL, id, value, NULL
FROM
	dns_names
WHERE registered_entry_id IN (SELECT id FROM listing)

UNION

SELECT
	registered_entry_id, NULL, NULL, NULL, NULL, NULL, NULL, NULL, id, type, value, NULL, NULL, NULL, NULL
FROM
	selectors
WHERE registered_entry_id IN (SELECT id FROM listing)

ORDER BY e_id, selector_id, dns_name_id
;`,
		},
		{
			dialect:     "mysql",
			paged:       "with-token",
			supportsCTE: true,
			query: `
WITH listing AS (
	SELECT id FROM (
		SELECT id FROM registered_entries WHERE id > ? ORDER BY id ASC LIMIT 1
	) workaround_for_mysql_subquery_limit
)
SELECT
	id as e_id,
	entry_id,
	spiffe_id,
	parent_id,
	ttl AS reg_ttl,
	admin,
	downstream,
	expiry,
	NULL AS selector_id,
	NULL AS selector_type,
	NULL AS selector_value,
	NULL AS trust_domain,
	NULL AS dns_name_id,
	NULL AS dns_name,
	revision_number
FROM
	registered_entries
WHERE id IN (SELECT id FROM listing)

UNION

SELECT
	F.registered_entry_id, NULL, NULL, NULL, NULL, NULL, NULL, NULL, NULL, NULL, NULL, B.trust_domain, NULL, NULL, NULL
FROM
	bundles B
INNER JOIN
	federated_registration_entries F
ON
	B.id = F.bundle_id
WHERE
	F.registered_entry_id IN (SELECT id FROM listing)

UNION

SELECT
	registered_entry_id, NULL, NULL, NULL, NULL, NULL, NULL, NULL, NULL, NULL, NULL, NULL, id, value, NULL
FROM
	dns_names
WHERE registered_entry_id IN (SELECT id FROM listing)

UNION

SELECT
	registered_entry_id, NULL, NULL, NULL, NULL, NULL, NULL, NULL, id, type, value, NULL, NULL, NULL, NULL
FROM
	selectors
WHERE registered_entry_id IN (SELECT id FROM listing)

ORDER BY e_id, selector_id, dns_name_id
;`,
		},
		{
			dialect:     "mysql",
			by:          []string{"spiffe-id"},
			paged:       "with-token",
			supportsCTE: true,
			query: `
WITH listing AS (
	SELECT id FROM (
		SELECT id FROM registered_entries WHERE spiffe_id = ? AND id > ? ORDER BY id ASC LIMIT 1
	) workaround_for_mysql_subquery_limit
)
SELECT
	id as e_id,
	entry_id,
	spiffe_id,
	parent_id,
	ttl AS reg_ttl,
	admin,
	downstream,
	expiry,
	NULL AS selector_id,
	NULL AS selector_type,
	NULL AS selector_value,
	NULL AS trust_domain,
	NULL AS dns_name_id,
	NULL AS dns_name,
	revision_number
FROM
	registered_entries
WHERE id IN (SELECT id FROM listing)

UNION

SELECT
	F.registered_entry_id, NULL, NULL, NULL, NULL, NULL, NULL, NULL, NULL, NULL, NULL, B.trust_domain, NULL, NULL, NULL
FROM
	bundles B
INNER JOIN
	federated_registration_entries F
ON
	B.id = F.bundle_id
WHERE
	F.registered_entry_id IN (SELECT id FROM listing)

UNION

SELECT
	registered_entry_id, NULL, NULL, NULL, NULL, NULL, NULL, NULL, NULL, NULL, NULL, NULL, id, value, NULL
FROM
	dns_names
WHERE registered_entry_id IN (SELECT id FROM listing)

UNION

SELECT
	registered_entry_id, NULL, NULL, NULL, NULL, NULL, NULL, NULL, id, type, value, NULL, NULL, NULL, NULL
FROM
	selectors
WHERE registered_entry_id IN (SELECT id FROM listing)

ORDER BY e_id, selector_id, dns_name_id
;`,
		},
		{
			dialect:     "mysql",
			by:          []string{"spiffe-id", "selector-exact-one"},
			paged:       "with-token",
			supportsCTE: true,
			query: `
WITH listing AS (
	SELECT id FROM (
		SELECT DISTINCT id FROM (
			(SELECT id FROM registered_entries WHERE spiffe_id = ?) c_0
			INNER JOIN
			(SELECT registered_entry_id AS id FROM selectors WHERE type = ? AND value = ?) c_1
			USING(id)
		) WHERE id > ? ORDER BY id ASC LIMIT 1
	) workaround_for_mysql_subquery_limit
)
SELECT
	id as e_id,
	entry_id,
	spiffe_id,
	parent_id,
	ttl AS reg_ttl,
	admin,
	downstream,
	expiry,
	NULL AS selector_id,
	NULL AS selector_type,
	NULL AS selector_value,
	NULL AS trust_domain,
	NULL AS dns_name_id,
	NULL AS dns_name,
	revision_number
FROM
	registered_entries
WHERE id IN (SELECT id FROM listing)

UNION

SELECT
	F.registered_entry_id, NULL, NULL, NULL, NULL, NULL, NULL, NULL, NULL, NULL, NULL, B.trust_domain, NULL, NULL, NULL
FROM
	bundles B
INNER JOIN
	federated_registration_entries F
ON
	B.id = F.bundle_id
WHERE
	F.registered_entry_id IN (SELECT id FROM listing)

UNION

SELECT
	registered_entry_id, NULL, NULL, NULL, NULL, NULL, NULL, NULL, NULL, NULL, NULL, NULL, id, value, NULL
FROM
	dns_names
WHERE registered_entry_id IN (SELECT id FROM listing)

UNION

SELECT
	registered_entry_id, NULL, NULL, NULL, NULL, NULL, NULL, NULL, id, type, value, NULL, NULL, NULL, NULL
FROM
	selectors
WHERE registered_entry_id IN (SELECT id FROM listing)

ORDER BY e_id, selector_id, dns_name_id
;`,
		},
		{
			dialect: "sqlite3",
			by:      []string{"federates-with-subset-one"},
			query: `
WITH listing AS (
	SELECT E.id
	FROM registered_entries E
	INNER JOIN federated_registration_entries FE ON FE.registered_entry_id = E.id
	INNER JOIN bundles B ON B.id = FE.bundle_id
	GROUP BY E.id
	HAVING
		COUNT(CASE WHEN B.trust_domain NOT IN (?) THEN B.trust_domain ELSE NULL END) = 0 AND
		COUNT(CASE WHEN B.trust_domain IN (?) THEN B.trust_domain ELSE NULL END) > 0
)
SELECT
	id as e_id,
	entry_id,
	spiffe_id,
	parent_id,
	ttl AS reg_ttl,
	admin,
	downstream,
	expiry,
	NULL AS selector_id,
	NULL AS selector_type,
	NULL AS selector_value,
	NULL AS trust_domain,
	NULL AS dns_name_id,
	NULL AS dns_name,
	revision_number
FROM
	registered_entries
WHERE id IN (SELECT id FROM listing)

UNION

<<<<<<< HEAD
SELECT
	F.registered_entry_id, NULL, NULL, NULL, NULL, NULL, NULL, NULL, NULL, NULL, NULL, B.trust_domain, NULL, NULL, NULL
FROM
	bundles B
INNER JOIN
	federated_registration_entries F
ON
	B.id = F.bundle_id
WHERE
	F.registered_entry_id IN (SELECT id FROM listing)

UNION

SELECT
	registered_entry_id, NULL, NULL, NULL, NULL, NULL, NULL, NULL, NULL, NULL, NULL, NULL, id, value, NULL
FROM
	dns_names
WHERE registered_entry_id IN (SELECT id FROM listing)

UNION

SELECT
	registered_entry_id, NULL, NULL, NULL, NULL, NULL, NULL, NULL, id, type, value, NULL, NULL, NULL, NULL
FROM
	selectors
WHERE registered_entry_id IN (SELECT id FROM listing)

ORDER BY e_id, selector_id, dns_name_id
;`,
		},
		{
			dialect: "sqlite3",
			by:      []string{"federates-with-subset-many"},
			query: `
WITH listing AS (
	SELECT E.id
	FROM registered_entries E
	INNER JOIN federated_registration_entries FE ON FE.registered_entry_id = E.id
	INNER JOIN bundles B ON B.id = FE.bundle_id
	GROUP BY E.id
	HAVING
		COUNT(CASE WHEN B.trust_domain NOT IN (?, ?) THEN B.trust_domain ELSE NULL END) = 0 AND
		COUNT(CASE WHEN B.trust_domain IN (?, ?) THEN B.trust_domain ELSE NULL END) > 0
)
SELECT
	id as e_id,
	entry_id,
	spiffe_id,
	parent_id,
	ttl AS reg_ttl,
	admin,
	downstream,
	expiry,
	NULL AS selector_id,
	NULL AS selector_type,
	NULL AS selector_value,
	NULL AS trust_domain,
	NULL AS dns_name_id,
	NULL AS dns_name,
	revision_number
FROM
	registered_entries
WHERE id IN (SELECT id FROM listing)

UNION

SELECT
	F.registered_entry_id, NULL, NULL, NULL, NULL, NULL, NULL, NULL, NULL, NULL, NULL, B.trust_domain, NULL, NULL, NULL
FROM
	bundles B
INNER JOIN
	federated_registration_entries F
ON
	B.id = F.bundle_id
WHERE
	F.registered_entry_id IN (SELECT id FROM listing)

UNION

SELECT
	registered_entry_id, NULL, NULL, NULL, NULL, NULL, NULL, NULL, NULL, NULL, NULL, NULL, id, value, NULL
FROM
	dns_names
WHERE registered_entry_id IN (SELECT id FROM listing)

UNION

SELECT
	registered_entry_id, NULL, NULL, NULL, NULL, NULL, NULL, NULL, id, type, value, NULL, NULL, NULL, NULL
FROM
	selectors
WHERE registered_entry_id IN (SELECT id FROM listing)

ORDER BY e_id, selector_id, dns_name_id
;`,
		},
		{
			dialect: "sqlite3",
			by:      []string{"federates-with-exact-one"},
			query: `
WITH listing AS (
	SELECT E.id
	FROM registered_entries E
	INNER JOIN federated_registration_entries FE ON FE.registered_entry_id = E.id
	INNER JOIN bundles B ON B.id = FE.bundle_id
	GROUP BY E.id
	HAVING
		COUNT(CASE WHEN B.trust_domain NOT IN (?) THEN B.trust_domain ELSE NULL END) = 0 AND
		COUNT(DISTINCT CASE WHEN B.trust_domain IN (?) THEN B.trust_domain ELSE NULL END) = ?
)
SELECT
	id as e_id,
	entry_id,
	spiffe_id,
	parent_id,
	ttl AS reg_ttl,
	admin,
	downstream,
	expiry,
	NULL AS selector_id,
	NULL AS selector_type,
	NULL AS selector_value,
	NULL AS trust_domain,
	NULL AS dns_name_id,
	NULL AS dns_name,
	revision_number
FROM
	registered_entries
WHERE id IN (SELECT id FROM listing)

UNION

SELECT
	F.registered_entry_id, NULL, NULL, NULL, NULL, NULL, NULL, NULL, NULL, NULL, NULL, B.trust_domain, NULL, NULL, NULL
FROM
	bundles B
INNER JOIN
	federated_registration_entries F
ON
	B.id = F.bundle_id
WHERE
	F.registered_entry_id IN (SELECT id FROM listing)

UNION

SELECT
	registered_entry_id, NULL, NULL, NULL, NULL, NULL, NULL, NULL, NULL, NULL, NULL, NULL, id, value, NULL
FROM
	dns_names
WHERE registered_entry_id IN (SELECT id FROM listing)

UNION

SELECT
	registered_entry_id, NULL, NULL, NULL, NULL, NULL, NULL, NULL, id, type, value, NULL, NULL, NULL, NULL
FROM
	selectors
WHERE registered_entry_id IN (SELECT id FROM listing)

ORDER BY e_id, selector_id, dns_name_id
;`,
		},
		{
			dialect: "sqlite3",
			by:      []string{"federates-with-exact-many"},
			query: `
WITH listing AS (
	SELECT E.id
	FROM registered_entries E
	INNER JOIN federated_registration_entries FE ON FE.registered_entry_id = E.id
	INNER JOIN bundles B ON B.id = FE.bundle_id
	GROUP BY E.id
	HAVING
		COUNT(CASE WHEN B.trust_domain NOT IN (?, ?) THEN B.trust_domain ELSE NULL END) = 0 AND
		COUNT(DISTINCT CASE WHEN B.trust_domain IN (?, ?) THEN B.trust_domain ELSE NULL END) = ?
)
SELECT
	id as e_id,
	entry_id,
	spiffe_id,
	parent_id,
	ttl AS reg_ttl,
	admin,
	downstream,
	expiry,
	NULL AS selector_id,
	NULL AS selector_type,
	NULL AS selector_value,
	NULL AS trust_domain,
	NULL AS dns_name_id,
	NULL AS dns_name,
	revision_number
FROM
	registered_entries
WHERE id IN (SELECT id FROM listing)

UNION

SELECT
	F.registered_entry_id, NULL, NULL, NULL, NULL, NULL, NULL, NULL, NULL, NULL, NULL, B.trust_domain, NULL, NULL, NULL
FROM
	bundles B
INNER JOIN
	federated_registration_entries F
ON
	B.id = F.bundle_id
WHERE
	F.registered_entry_id IN (SELECT id FROM listing)

UNION

SELECT
	registered_entry_id, NULL, NULL, NULL, NULL, NULL, NULL, NULL, NULL, NULL, NULL, NULL, id, value, NULL
FROM
	dns_names
WHERE registered_entry_id IN (SELECT id FROM listing)

UNION

SELECT
	registered_entry_id, NULL, NULL, NULL, NULL, NULL, NULL, NULL, id, type, value, NULL, NULL, NULL, NULL
FROM
	selectors
WHERE registered_entry_id IN (SELECT id FROM listing)

ORDER BY e_id, selector_id, dns_name_id
;`,
		},
		{
			dialect: "sqlite3",
			by:      []string{"parent-id", "federates-with-subset-one"},
			query: `
WITH listing AS (
	SELECT id FROM (
		SELECT id FROM registered_entries WHERE parent_id = ?
		INTERSECT
		SELECT E.id
		FROM registered_entries E
		INNER JOIN federated_registration_entries FE ON FE.registered_entry_id = E.id
		INNER JOIN bundles B ON B.id = FE.bundle_id
		GROUP BY E.id
		HAVING
			COUNT(CASE WHEN B.trust_domain NOT IN (?) THEN B.trust_domain ELSE NULL END) = 0 AND
			COUNT(CASE WHEN B.trust_domain IN (?) THEN B.trust_domain ELSE NULL END) > 0
	) s_0
)
SELECT
	id as e_id,
	entry_id,
	spiffe_id,
	parent_id,
	ttl AS reg_ttl,
	admin,
	downstream,
	expiry,
	NULL AS selector_id,
	NULL AS selector_type,
	NULL AS selector_value,
	NULL AS trust_domain,
	NULL AS dns_name_id,
	NULL AS dns_name,
	revision_number
FROM
	registered_entries
WHERE id IN (SELECT id FROM listing)

UNION

SELECT
	F.registered_entry_id, NULL, NULL, NULL, NULL, NULL, NULL, NULL, NULL, NULL, NULL, B.trust_domain, NULL, NULL, NULL
FROM
	bundles B
INNER JOIN
	federated_registration_entries F
ON
	B.id = F.bundle_id
WHERE
	F.registered_entry_id IN (SELECT id FROM listing)

UNION

SELECT
	registered_entry_id, NULL, NULL, NULL, NULL, NULL, NULL, NULL, NULL, NULL, NULL, NULL, id, value, NULL
FROM
	dns_names
WHERE registered_entry_id IN (SELECT id FROM listing)

UNION

SELECT
	registered_entry_id, NULL, NULL, NULL, NULL, NULL, NULL, NULL, id, type, value, NULL, NULL, NULL, NULL
FROM
	selectors
WHERE registered_entry_id IN (SELECT id FROM listing)

ORDER BY e_id, selector_id, dns_name_id
;`,
		},
		{
			dialect: "sqlite3",
			by:      []string{"parent-id", "federates-with-subset-many"},
			query: `
WITH listing AS (
	SELECT id FROM (
		SELECT id FROM registered_entries WHERE parent_id = ?
		INTERSECT
		SELECT E.id
		FROM registered_entries E
		INNER JOIN federated_registration_entries FE ON FE.registered_entry_id = E.id
		INNER JOIN bundles B ON B.id = FE.bundle_id
		GROUP BY E.id
		HAVING
			COUNT(CASE WHEN B.trust_domain NOT IN (?, ?) THEN B.trust_domain ELSE NULL END) = 0 AND
			COUNT(CASE WHEN B.trust_domain IN (?, ?) THEN B.trust_domain ELSE NULL END) > 0
	) s_0
)
SELECT
	id as e_id,
	entry_id,
	spiffe_id,
	parent_id,
	ttl AS reg_ttl,
	admin,
	downstream,
	expiry,
	NULL AS selector_id,
	NULL AS selector_type,
	NULL AS selector_value,
	NULL AS trust_domain,
	NULL AS dns_name_id,
	NULL AS dns_name,
	revision_number
FROM
	registered_entries
WHERE id IN (SELECT id FROM listing)

UNION

SELECT
	F.registered_entry_id, NULL, NULL, NULL, NULL, NULL, NULL, NULL, NULL, NULL, NULL, B.trust_domain, NULL, NULL, NULL
FROM
	bundles B
INNER JOIN
	federated_registration_entries F
ON
	B.id = F.bundle_id
WHERE
	F.registered_entry_id IN (SELECT id FROM listing)

UNION

SELECT
	registered_entry_id, NULL, NULL, NULL, NULL, NULL, NULL, NULL, NULL, NULL, NULL, NULL, id, value, NULL
FROM
	dns_names
WHERE registered_entry_id IN (SELECT id FROM listing)

UNION

SELECT
	registered_entry_id, NULL, NULL, NULL, NULL, NULL, NULL, NULL, id, type, value, NULL, NULL, NULL, NULL
FROM
	selectors
WHERE registered_entry_id IN (SELECT id FROM listing)

ORDER BY e_id, selector_id, dns_name_id
;`,
		},
		{
			dialect: "sqlite3",
			by:      []string{"parent-id", "federates-with-exact-one"},
			query: `
WITH listing AS (
	SELECT id FROM (
		SELECT id FROM registered_entries WHERE parent_id = ?
		INTERSECT
		SELECT E.id
		FROM registered_entries E
		INNER JOIN federated_registration_entries FE ON FE.registered_entry_id = E.id
		INNER JOIN bundles B ON B.id = FE.bundle_id
		GROUP BY E.id
		HAVING
			COUNT(CASE WHEN B.trust_domain NOT IN (?) THEN B.trust_domain ELSE NULL END) = 0 AND
			COUNT(DISTINCT CASE WHEN B.trust_domain IN (?) THEN B.trust_domain ELSE NULL END) = ?
	) s_0
)
SELECT
	id as e_id,
	entry_id,
	spiffe_id,
	parent_id,
	ttl AS reg_ttl,
	admin,
	downstream,
	expiry,
	NULL AS selector_id,
	NULL AS selector_type,
	NULL AS selector_value,
	NULL AS trust_domain,
	NULL AS dns_name_id,
	NULL AS dns_name,
	revision_number
FROM
	registered_entries
WHERE id IN (SELECT id FROM listing)

UNION

SELECT
	F.registered_entry_id, NULL, NULL, NULL, NULL, NULL, NULL, NULL, NULL, NULL, NULL, B.trust_domain, NULL, NULL, NULL
FROM
	bundles B
INNER JOIN
	federated_registration_entries F
ON
	B.id = F.bundle_id
WHERE
	F.registered_entry_id IN (SELECT id FROM listing)

UNION

SELECT
	registered_entry_id, NULL, NULL, NULL, NULL, NULL, NULL, NULL, NULL, NULL, NULL, NULL, id, value, NULL
FROM
	dns_names
WHERE registered_entry_id IN (SELECT id FROM listing)

UNION

SELECT
	registered_entry_id, NULL, NULL, NULL, NULL, NULL, NULL, NULL, id, type, value, NULL, NULL, NULL, NULL
FROM
	selectors
WHERE registered_entry_id IN (SELECT id FROM listing)

ORDER BY e_id, selector_id, dns_name_id
;`,
		},
		{
			dialect: "sqlite3",
			by:      []string{"parent-id", "federates-with-exact-many"},
			query: `
WITH listing AS (
	SELECT id FROM (
		SELECT id FROM registered_entries WHERE parent_id = ?
		INTERSECT
		SELECT E.id
		FROM registered_entries E
		INNER JOIN federated_registration_entries FE ON FE.registered_entry_id = E.id
		INNER JOIN bundles B ON B.id = FE.bundle_id
		GROUP BY E.id
		HAVING
			COUNT(CASE WHEN B.trust_domain NOT IN (?, ?) THEN B.trust_domain ELSE NULL END) = 0 AND
			COUNT(DISTINCT CASE WHEN B.trust_domain IN (?, ?) THEN B.trust_domain ELSE NULL END) = ?
	) s_0
)
SELECT
	id as e_id,
	entry_id,
	spiffe_id,
	parent_id,
	ttl AS reg_ttl,
	admin,
	downstream,
	expiry,
	NULL AS selector_id,
	NULL AS selector_type,
	NULL AS selector_value,
	NULL AS trust_domain,
	NULL AS dns_name_id,
	NULL AS dns_name,
	revision_number
FROM
	registered_entries
WHERE id IN (SELECT id FROM listing)

UNION

SELECT
	F.registered_entry_id, NULL, NULL, NULL, NULL, NULL, NULL, NULL, NULL, NULL, NULL, B.trust_domain, NULL, NULL, NULL
FROM
	bundles B
INNER JOIN
	federated_registration_entries F
ON
	B.id = F.bundle_id
WHERE
	F.registered_entry_id IN (SELECT id FROM listing)

UNION

SELECT
	registered_entry_id, NULL, NULL, NULL, NULL, NULL, NULL, NULL, NULL, NULL, NULL, NULL, id, value, NULL
FROM
	dns_names
WHERE registered_entry_id IN (SELECT id FROM listing)

UNION

SELECT
	registered_entry_id, NULL, NULL, NULL, NULL, NULL, NULL, NULL, id, type, value, NULL, NULL, NULL, NULL
FROM
	selectors
WHERE registered_entry_id IN (SELECT id FROM listing)

ORDER BY e_id, selector_id, dns_name_id
;`,
		},
		{
			dialect: "sqlite3",
			by:      []string{"spiffe-id", "federates-with-exact-one"},
			paged:   "with-token",
			query: `
WITH listing AS (
	SELECT id FROM (
		SELECT id FROM registered_entries WHERE spiffe_id = ?
		INTERSECT
		SELECT E.id
		FROM registered_entries E
		INNER JOIN federated_registration_entries FE ON FE.registered_entry_id = E.id
		INNER JOIN bundles B ON B.id = FE.bundle_id
		GROUP BY E.id
		HAVING
			COUNT(CASE WHEN B.trust_domain NOT IN (?) THEN B.trust_domain ELSE NULL END) = 0 AND
			COUNT(DISTINCT CASE WHEN B.trust_domain IN (?) THEN B.trust_domain ELSE NULL END) = ?
	) s_0 WHERE id > ? ORDER BY id ASC LIMIT 1
)
SELECT
	id as e_id,
	entry_id,
	spiffe_id,
	parent_id,
	ttl AS reg_ttl,
	admin,
	downstream,
	expiry,
	NULL AS selector_id,
	NULL AS selector_type,
	NULL AS selector_value,
	NULL AS trust_domain,
	NULL AS dns_name_id,
	NULL AS dns_name,
	revision_number
FROM
	registered_entries
WHERE id IN (SELECT id FROM listing)

UNION

SELECT
	F.registered_entry_id, NULL, NULL, NULL, NULL, NULL, NULL, NULL, NULL, NULL, NULL, B.trust_domain, NULL, NULL, NULL
FROM
	bundles B
INNER JOIN
	federated_registration_entries F
ON
	B.id = F.bundle_id
WHERE
	F.registered_entry_id IN (SELECT id FROM listing)

UNION

SELECT
	registered_entry_id, NULL, NULL, NULL, NULL, NULL, NULL, NULL, NULL, NULL, NULL, NULL, id, value, NULL
FROM
	dns_names
WHERE registered_entry_id IN (SELECT id FROM listing)

UNION

SELECT
	registered_entry_id, NULL, NULL, NULL, NULL, NULL, NULL, NULL, id, type, value, NULL, NULL, NULL, NULL
FROM
	selectors
WHERE registered_entry_id IN (SELECT id FROM listing)

ORDER BY e_id, selector_id, dns_name_id
;`,
		},
		{
			dialect: "postgres",
			by:      []string{"federates-with-subset-one"},
			query: `
WITH listing AS (
	SELECT E.id
	FROM registered_entries E
	INNER JOIN federated_registration_entries FE ON FE.registered_entry_id = E.id
	INNER JOIN bundles B ON B.id = FE.bundle_id
	GROUP BY E.id
	HAVING
		COUNT(CASE WHEN B.trust_domain NOT IN ($1) THEN B.trust_domain ELSE NULL END) = 0 AND
		COUNT(CASE WHEN B.trust_domain IN ($2) THEN B.trust_domain ELSE NULL END) > 0
)
SELECT
	id as e_id,
	entry_id,
	spiffe_id,
	parent_id,
	ttl AS reg_ttl,
	admin,
	downstream,
	expiry,
	NULL ::integer AS selector_id,
	NULL AS selector_type,
	NULL AS selector_value,
	NULL AS trust_domain,
	NULL ::integer AS dns_name_id,
	NULL AS dns_name,
	revision_number
FROM
	registered_entries
WHERE id IN (SELECT id FROM listing)

UNION

SELECT
	F.registered_entry_id, NULL, NULL, NULL, NULL, NULL, NULL, NULL, NULL, NULL, NULL, B.trust_domain, NULL, NULL, NULL
FROM
	bundles B
INNER JOIN
	federated_registration_entries F
ON
	B.id = F.bundle_id
WHERE
	F.registered_entry_id IN (SELECT id FROM listing)

UNION

SELECT
	registered_entry_id, NULL, NULL, NULL, NULL, NULL, NULL, NULL, NULL, NULL, NULL, NULL, id, value, NULL
FROM
	dns_names
WHERE registered_entry_id IN (SELECT id FROM listing)

UNION

SELECT
	registered_entry_id, NULL, NULL, NULL, NULL, NULL, NULL, NULL, id, type, value, NULL, NULL, NULL, NULL
FROM
	selectors
WHERE registered_entry_id IN (SELECT id FROM listing)

ORDER BY e_id, selector_id, dns_name_id
;`,
		},
		{
			dialect: "postgres",
			by:      []string{"federates-with-subset-many"},
			query: `
WITH listing AS (
	SELECT E.id
	FROM registered_entries E
	INNER JOIN federated_registration_entries FE ON FE.registered_entry_id = E.id
	INNER JOIN bundles B ON B.id = FE.bundle_id
	GROUP BY E.id
	HAVING
		COUNT(CASE WHEN B.trust_domain NOT IN ($1, $2) THEN B.trust_domain ELSE NULL END) = 0 AND
		COUNT(CASE WHEN B.trust_domain IN ($3, $4) THEN B.trust_domain ELSE NULL END) > 0
)
SELECT
	id as e_id,
	entry_id,
	spiffe_id,
	parent_id,
	ttl AS reg_ttl,
	admin,
	downstream,
	expiry,
	NULL ::integer AS selector_id,
	NULL AS selector_type,
	NULL AS selector_value,
	NULL AS trust_domain,
	NULL ::integer AS dns_name_id,
	NULL AS dns_name,
	revision_number
FROM
	registered_entries
WHERE id IN (SELECT id FROM listing)

UNION

SELECT
	F.registered_entry_id, NULL, NULL, NULL, NULL, NULL, NULL, NULL, NULL, NULL, NULL, B.trust_domain, NULL, NULL, NULL
FROM
	bundles B
INNER JOIN
	federated_registration_entries F
ON
	B.id = F.bundle_id
WHERE
	F.registered_entry_id IN (SELECT id FROM listing)

UNION

SELECT
	registered_entry_id, NULL, NULL, NULL, NULL, NULL, NULL, NULL, NULL, NULL, NULL, NULL, id, value, NULL
FROM
	dns_names
WHERE registered_entry_id IN (SELECT id FROM listing)

UNION

SELECT
	registered_entry_id, NULL, NULL, NULL, NULL, NULL, NULL, NULL, id, type, value, NULL, NULL, NULL, NULL
FROM
	selectors
WHERE registered_entry_id IN (SELECT id FROM listing)

ORDER BY e_id, selector_id, dns_name_id
;`,
		},
		{
			dialect: "postgres",
			by:      []string{"federates-with-exact-one"},
			query: `
WITH listing AS (
	SELECT E.id
	FROM registered_entries E
	INNER JOIN federated_registration_entries FE ON FE.registered_entry_id = E.id
	INNER JOIN bundles B ON B.id = FE.bundle_id
	GROUP BY E.id
	HAVING
		COUNT(CASE WHEN B.trust_domain NOT IN ($1) THEN B.trust_domain ELSE NULL END) = 0 AND
		COUNT(DISTINCT CASE WHEN B.trust_domain IN ($2) THEN B.trust_domain ELSE NULL END) = $3
)
SELECT
	id as e_id,
	entry_id,
	spiffe_id,
	parent_id,
	ttl AS reg_ttl,
	admin,
	downstream,
	expiry,
	NULL ::integer AS selector_id,
	NULL AS selector_type,
	NULL AS selector_value,
	NULL AS trust_domain,
	NULL ::integer AS dns_name_id,
	NULL AS dns_name,
	revision_number
FROM
	registered_entries
WHERE id IN (SELECT id FROM listing)

UNION

SELECT
	F.registered_entry_id, NULL, NULL, NULL, NULL, NULL, NULL, NULL, NULL, NULL, NULL, B.trust_domain, NULL, NULL, NULL
FROM
	bundles B
INNER JOIN
	federated_registration_entries F
ON
	B.id = F.bundle_id
WHERE
	F.registered_entry_id IN (SELECT id FROM listing)

UNION

SELECT
	registered_entry_id, NULL, NULL, NULL, NULL, NULL, NULL, NULL, NULL, NULL, NULL, NULL, id, value, NULL
FROM
	dns_names
WHERE registered_entry_id IN (SELECT id FROM listing)

UNION

SELECT
	registered_entry_id, NULL, NULL, NULL, NULL, NULL, NULL, NULL, id, type, value, NULL, NULL, NULL, NULL
FROM
	selectors
WHERE registered_entry_id IN (SELECT id FROM listing)

ORDER BY e_id, selector_id, dns_name_id
;`,
		},
		{
			dialect: "postgres",
			by:      []string{"federates-with-exact-many"},
			query: `
WITH listing AS (
	SELECT E.id
	FROM registered_entries E
	INNER JOIN federated_registration_entries FE ON FE.registered_entry_id = E.id
	INNER JOIN bundles B ON B.id = FE.bundle_id
	GROUP BY E.id
	HAVING
		COUNT(CASE WHEN B.trust_domain NOT IN ($1, $2) THEN B.trust_domain ELSE NULL END) = 0 AND
		COUNT(DISTINCT CASE WHEN B.trust_domain IN ($3, $4) THEN B.trust_domain ELSE NULL END) = $5
)
SELECT
	id as e_id,
	entry_id,
	spiffe_id,
	parent_id,
	ttl AS reg_ttl,
	admin,
	downstream,
	expiry,
	NULL ::integer AS selector_id,
	NULL AS selector_type,
	NULL AS selector_value,
	NULL AS trust_domain,
	NULL ::integer AS dns_name_id,
	NULL AS dns_name,
	revision_number
FROM
	registered_entries
WHERE id IN (SELECT id FROM listing)

UNION

SELECT
	F.registered_entry_id, NULL, NULL, NULL, NULL, NULL, NULL, NULL, NULL, NULL, NULL, B.trust_domain, NULL, NULL, NULL
FROM
	bundles B
INNER JOIN
	federated_registration_entries F
ON
	B.id = F.bundle_id
WHERE
	F.registered_entry_id IN (SELECT id FROM listing)

UNION

SELECT
	registered_entry_id, NULL, NULL, NULL, NULL, NULL, NULL, NULL, NULL, NULL, NULL, NULL, id, value, NULL
FROM
	dns_names
WHERE registered_entry_id IN (SELECT id FROM listing)

UNION

SELECT
	registered_entry_id, NULL, NULL, NULL, NULL, NULL, NULL, NULL, id, type, value, NULL, NULL, NULL, NULL
FROM
	selectors
WHERE registered_entry_id IN (SELECT id FROM listing)

ORDER BY e_id, selector_id, dns_name_id
;`,
		},
		{
			dialect: "postgres",
			by:      []string{"parent-id", "federates-with-subset-one"},
			query: `
WITH listing AS (
	SELECT id FROM (
		SELECT id FROM registered_entries WHERE parent_id = $1
		INTERSECT
		SELECT E.id
		FROM registered_entries E
		INNER JOIN federated_registration_entries FE ON FE.registered_entry_id = E.id
		INNER JOIN bundles B ON B.id = FE.bundle_id
		GROUP BY E.id
		HAVING
			COUNT(CASE WHEN B.trust_domain NOT IN ($2) THEN B.trust_domain ELSE NULL END) = 0 AND
			COUNT(CASE WHEN B.trust_domain IN ($3) THEN B.trust_domain ELSE NULL END) > 0
	) s_0
)
SELECT
	id as e_id,
	entry_id,
	spiffe_id,
	parent_id,
	ttl AS reg_ttl,
	admin,
	downstream,
	expiry,
	NULL ::integer AS selector_id,
	NULL AS selector_type,
	NULL AS selector_value,
	NULL AS trust_domain,
	NULL ::integer AS dns_name_id,
	NULL AS dns_name,
	revision_number
FROM
	registered_entries
WHERE id IN (SELECT id FROM listing)

UNION

SELECT
	F.registered_entry_id, NULL, NULL, NULL, NULL, NULL, NULL, NULL, NULL, NULL, NULL, B.trust_domain, NULL, NULL, NULL
FROM
	bundles B
INNER JOIN
	federated_registration_entries F
ON
	B.id = F.bundle_id
WHERE
	F.registered_entry_id IN (SELECT id FROM listing)

UNION

SELECT
	registered_entry_id, NULL, NULL, NULL, NULL, NULL, NULL, NULL, NULL, NULL, NULL, NULL, id, value, NULL
FROM
	dns_names
WHERE registered_entry_id IN (SELECT id FROM listing)

UNION

SELECT
	registered_entry_id, NULL, NULL, NULL, NULL, NULL, NULL, NULL, id, type, value, NULL, NULL, NULL, NULL
FROM
	selectors
WHERE registered_entry_id IN (SELECT id FROM listing)

ORDER BY e_id, selector_id, dns_name_id
;`,
		},
		{
			dialect: "postgres",
			by:      []string{"parent-id", "federates-with-subset-many"},
			query: `
WITH listing AS (
	SELECT id FROM (
		SELECT id FROM registered_entries WHERE parent_id = $1
		INTERSECT
		SELECT E.id
		FROM registered_entries E
		INNER JOIN federated_registration_entries FE ON FE.registered_entry_id = E.id
		INNER JOIN bundles B ON B.id = FE.bundle_id
		GROUP BY E.id
		HAVING
			COUNT(CASE WHEN B.trust_domain NOT IN ($2, $3) THEN B.trust_domain ELSE NULL END) = 0 AND
			COUNT(CASE WHEN B.trust_domain IN ($4, $5) THEN B.trust_domain ELSE NULL END) > 0
	) s_0
)
SELECT
	id as e_id,
	entry_id,
	spiffe_id,
	parent_id,
	ttl AS reg_ttl,
	admin,
	downstream,
	expiry,
	NULL ::integer AS selector_id,
	NULL AS selector_type,
	NULL AS selector_value,
	NULL AS trust_domain,
	NULL ::integer AS dns_name_id,
	NULL AS dns_name,
	revision_number
FROM
	registered_entries
WHERE id IN (SELECT id FROM listing)

UNION

SELECT
	F.registered_entry_id, NULL, NULL, NULL, NULL, NULL, NULL, NULL, NULL, NULL, NULL, B.trust_domain, NULL, NULL, NULL
FROM
	bundles B
INNER JOIN
	federated_registration_entries F
ON
	B.id = F.bundle_id
WHERE
	F.registered_entry_id IN (SELECT id FROM listing)

UNION

SELECT
	registered_entry_id, NULL, NULL, NULL, NULL, NULL, NULL, NULL, NULL, NULL, NULL, NULL, id, value, NULL
FROM
	dns_names
WHERE registered_entry_id IN (SELECT id FROM listing)

UNION

SELECT
	registered_entry_id, NULL, NULL, NULL, NULL, NULL, NULL, NULL, id, type, value, NULL, NULL, NULL, NULL
FROM
	selectors
WHERE registered_entry_id IN (SELECT id FROM listing)

ORDER BY e_id, selector_id, dns_name_id
;`,
		},
		{
			dialect: "postgres",
			by:      []string{"parent-id", "federates-with-exact-one"},
			query: `
WITH listing AS (
	SELECT id FROM (
		SELECT id FROM registered_entries WHERE parent_id = $1
		INTERSECT
		SELECT E.id
		FROM registered_entries E
		INNER JOIN federated_registration_entries FE ON FE.registered_entry_id = E.id
		INNER JOIN bundles B ON B.id = FE.bundle_id
		GROUP BY E.id
		HAVING
			COUNT(CASE WHEN B.trust_domain NOT IN ($2) THEN B.trust_domain ELSE NULL END) = 0 AND
			COUNT(DISTINCT CASE WHEN B.trust_domain IN ($3) THEN B.trust_domain ELSE NULL END) = $4
	) s_0
)
SELECT
	id as e_id,
	entry_id,
	spiffe_id,
	parent_id,
	ttl AS reg_ttl,
	admin,
	downstream,
	expiry,
	NULL ::integer AS selector_id,
	NULL AS selector_type,
	NULL AS selector_value,
	NULL AS trust_domain,
	NULL ::integer AS dns_name_id,
	NULL AS dns_name,
	revision_number
FROM
	registered_entries
WHERE id IN (SELECT id FROM listing)

UNION

SELECT
	F.registered_entry_id, NULL, NULL, NULL, NULL, NULL, NULL, NULL, NULL, NULL, NULL, B.trust_domain, NULL, NULL, NULL
FROM
	bundles B
INNER JOIN
	federated_registration_entries F
ON
	B.id = F.bundle_id
WHERE
	F.registered_entry_id IN (SELECT id FROM listing)

UNION

SELECT
	registered_entry_id, NULL, NULL, NULL, NULL, NULL, NULL, NULL, NULL, NULL, NULL, NULL, id, value, NULL
FROM
	dns_names
WHERE registered_entry_id IN (SELECT id FROM listing)

UNION

SELECT
	registered_entry_id, NULL, NULL, NULL, NULL, NULL, NULL, NULL, id, type, value, NULL, NULL, NULL, NULL
FROM
	selectors
WHERE registered_entry_id IN (SELECT id FROM listing)

ORDER BY e_id, selector_id, dns_name_id
;`,
		},
		{
			dialect: "postgres",
			by:      []string{"parent-id", "federates-with-exact-many"},
			query: `
WITH listing AS (
	SELECT id FROM (
		SELECT id FROM registered_entries WHERE parent_id = $1
		INTERSECT
		SELECT E.id
		FROM registered_entries E
		INNER JOIN federated_registration_entries FE ON FE.registered_entry_id = E.id
		INNER JOIN bundles B ON B.id = FE.bundle_id
		GROUP BY E.id
		HAVING
			COUNT(CASE WHEN B.trust_domain NOT IN ($2, $3) THEN B.trust_domain ELSE NULL END) = 0 AND
			COUNT(DISTINCT CASE WHEN B.trust_domain IN ($4, $5) THEN B.trust_domain ELSE NULL END) = $6
	) s_0
)
SELECT
	id as e_id,
	entry_id,
	spiffe_id,
	parent_id,
	ttl AS reg_ttl,
	admin,
	downstream,
	expiry,
	NULL ::integer AS selector_id,
	NULL AS selector_type,
	NULL AS selector_value,
	NULL AS trust_domain,
	NULL ::integer AS dns_name_id,
	NULL AS dns_name,
	revision_number
FROM
	registered_entries
WHERE id IN (SELECT id FROM listing)

UNION

SELECT
	F.registered_entry_id, NULL, NULL, NULL, NULL, NULL, NULL, NULL, NULL, NULL, NULL, B.trust_domain, NULL, NULL, NULL
FROM
	bundles B
INNER JOIN
	federated_registration_entries F
ON
	B.id = F.bundle_id
WHERE
	F.registered_entry_id IN (SELECT id FROM listing)

UNION

SELECT
	registered_entry_id, NULL, NULL, NULL, NULL, NULL, NULL, NULL, NULL, NULL, NULL, NULL, id, value, NULL
FROM
	dns_names
WHERE registered_entry_id IN (SELECT id FROM listing)

UNION

SELECT
	registered_entry_id, NULL, NULL, NULL, NULL, NULL, NULL, NULL, id, type, value, NULL, NULL, NULL, NULL
FROM
	selectors
WHERE registered_entry_id IN (SELECT id FROM listing)

ORDER BY e_id, selector_id, dns_name_id
;`,
		},
		{
			dialect: "postgres",
			by:      []string{"spiffe-id", "federates-with-exact-one"},
			paged:   "with-token",
			query: `
WITH listing AS (
	SELECT id FROM (
		SELECT id FROM registered_entries WHERE spiffe_id = $1
		INTERSECT
		SELECT E.id
		FROM registered_entries E
		INNER JOIN federated_registration_entries FE ON FE.registered_entry_id = E.id
		INNER JOIN bundles B ON B.id = FE.bundle_id
		GROUP BY E.id
		HAVING
			COUNT(CASE WHEN B.trust_domain NOT IN ($2) THEN B.trust_domain ELSE NULL END) = 0 AND
			COUNT(DISTINCT CASE WHEN B.trust_domain IN ($3) THEN B.trust_domain ELSE NULL END) = $4
	) s_0 WHERE id > $5 ORDER BY id ASC LIMIT 1
)
SELECT
	id as e_id,
	entry_id,
	spiffe_id,
	parent_id,
	ttl AS reg_ttl,
	admin,
	downstream,
	expiry,
	NULL ::integer AS selector_id,
	NULL AS selector_type,
	NULL AS selector_value,
	NULL AS trust_domain,
	NULL ::integer AS dns_name_id,
	NULL AS dns_name,
	revision_number
FROM
	registered_entries
WHERE id IN (SELECT id FROM listing)

UNION

SELECT
	F.registered_entry_id, NULL, NULL, NULL, NULL, NULL, NULL, NULL, NULL, NULL, NULL, B.trust_domain, NULL, NULL, NULL
FROM
	bundles B
INNER JOIN
	federated_registration_entries F
ON
	B.id = F.bundle_id
WHERE
	F.registered_entry_id IN (SELECT id FROM listing)

UNION

SELECT
	registered_entry_id, NULL, NULL, NULL, NULL, NULL, NULL, NULL, NULL, NULL, NULL, NULL, id, value, NULL
FROM
	dns_names
WHERE registered_entry_id IN (SELECT id FROM listing)

UNION

SELECT
	registered_entry_id, NULL, NULL, NULL, NULL, NULL, NULL, NULL, id, type, value, NULL, NULL, NULL, NULL
FROM
	selectors
WHERE registered_entry_id IN (SELECT id FROM listing)

ORDER BY e_id, selector_id, dns_name_id
;`,
		},
		{
			dialect: "mysql",
			by:      []string{"federates-with-subset-one"},
			query: `
SELECT
	E.id AS e_id,
	E.entry_id AS entry_id,
	E.spiffe_id,
	E.parent_id,
	E.ttl AS reg_ttl,
	E.admin,
	E.downstream,
	E.expiry,
	S.id AS selector_id,
	S.type AS selector_type,
	S.value AS selector_value,
	B.trust_domain,
	D.id AS dns_name_id,
	D.value AS dns_name,
	E.revision_number
FROM
	registered_entries E
LEFT JOIN
	(SELECT 1 AS joinItem UNION SELECT 2 UNION SELECT 3) AS joinItems ON TRUE
LEFT JOIN
	selectors S ON joinItem=1 AND E.id=S.registered_entry_id
LEFT JOIN
	dns_names D ON joinItem=2 AND E.id=D.registered_entry_id
LEFT JOIN
	(federated_registration_entries F INNER JOIN bundles B ON F.bundle_id=B.id) ON joinItem=3 AND E.id=F.registered_entry_id
WHERE E.id IN (
	SELECT E.id
	FROM registered_entries E
	INNER JOIN federated_registration_entries FE ON FE.registered_entry_id = E.id
	INNER JOIN bundles B ON B.id = FE.bundle_id
	GROUP BY E.id
	HAVING
		COUNT(CASE WHEN B.trust_domain NOT IN (?) THEN B.trust_domain ELSE NULL END) = 0 AND
		COUNT(CASE WHEN B.trust_domain IN (?) THEN B.trust_domain ELSE NULL END) > 0
)
ORDER BY e_id, selector_id, dns_name_id
;`,
		},
		{
			dialect: "mysql",
			by:      []string{"federates-with-subset-many"},
			query: `
SELECT
	E.id AS e_id,
	E.entry_id AS entry_id,
	E.spiffe_id,
	E.parent_id,
	E.ttl AS reg_ttl,
	E.admin,
	E.downstream,
	E.expiry,
	S.id AS selector_id,
	S.type AS selector_type,
	S.value AS selector_value,
	B.trust_domain,
	D.id AS dns_name_id,
	D.value AS dns_name,
	E.revision_number
FROM
	registered_entries E
LEFT JOIN
	(SELECT 1 AS joinItem UNION SELECT 2 UNION SELECT 3) AS joinItems ON TRUE
LEFT JOIN
	selectors S ON joinItem=1 AND E.id=S.registered_entry_id
LEFT JOIN
	dns_names D ON joinItem=2 AND E.id=D.registered_entry_id
LEFT JOIN
	(federated_registration_entries F INNER JOIN bundles B ON F.bundle_id=B.id) ON joinItem=3 AND E.id=F.registered_entry_id
WHERE E.id IN (
	SELECT E.id
	FROM registered_entries E
	INNER JOIN federated_registration_entries FE ON FE.registered_entry_id = E.id
	INNER JOIN bundles B ON B.id = FE.bundle_id
	GROUP BY E.id
	HAVING
		COUNT(CASE WHEN B.trust_domain NOT IN (?, ?) THEN B.trust_domain ELSE NULL END) = 0 AND
		COUNT(CASE WHEN B.trust_domain IN (?, ?) THEN B.trust_domain ELSE NULL END) > 0
)
ORDER BY e_id, selector_id, dns_name_id
;`,
		},
		{
			dialect: "mysql",
			by:      []string{"federates-with-exact-one"},
			query: `
SELECT
	E.id AS e_id,
	E.entry_id AS entry_id,
	E.spiffe_id,
	E.parent_id,
	E.ttl AS reg_ttl,
	E.admin,
	E.downstream,
	E.expiry,
	S.id AS selector_id,
	S.type AS selector_type,
	S.value AS selector_value,
	B.trust_domain,
	D.id AS dns_name_id,
	D.value AS dns_name,
	E.revision_number
FROM
	registered_entries E
LEFT JOIN
	(SELECT 1 AS joinItem UNION SELECT 2 UNION SELECT 3) AS joinItems ON TRUE
LEFT JOIN
	selectors S ON joinItem=1 AND E.id=S.registered_entry_id
LEFT JOIN
	dns_names D ON joinItem=2 AND E.id=D.registered_entry_id
LEFT JOIN
	(federated_registration_entries F INNER JOIN bundles B ON F.bundle_id=B.id) ON joinItem=3 AND E.id=F.registered_entry_id
WHERE E.id IN (
	SELECT E.id
	FROM registered_entries E
	INNER JOIN federated_registration_entries FE ON FE.registered_entry_id = E.id
	INNER JOIN bundles B ON B.id = FE.bundle_id
	GROUP BY E.id
	HAVING
		COUNT(CASE WHEN B.trust_domain NOT IN (?) THEN B.trust_domain ELSE NULL END) = 0 AND
		COUNT(DISTINCT CASE WHEN B.trust_domain IN (?) THEN B.trust_domain ELSE NULL END) = ?
)
ORDER BY e_id, selector_id, dns_name_id
;`,
		},
		{
			dialect: "mysql",
			by:      []string{"federates-with-exact-many"},
			query: `
SELECT
	E.id AS e_id,
	E.entry_id AS entry_id,
	E.spiffe_id,
	E.parent_id,
	E.ttl AS reg_ttl,
	E.admin,
	E.downstream,
	E.expiry,
	S.id AS selector_id,
	S.type AS selector_type,
	S.value AS selector_value,
	B.trust_domain,
	D.id AS dns_name_id,
	D.value AS dns_name,
	E.revision_number
FROM
	registered_entries E
LEFT JOIN
	(SELECT 1 AS joinItem UNION SELECT 2 UNION SELECT 3) AS joinItems ON TRUE
LEFT JOIN
	selectors S ON joinItem=1 AND E.id=S.registered_entry_id
LEFT JOIN
	dns_names D ON joinItem=2 AND E.id=D.registered_entry_id
LEFT JOIN
	(federated_registration_entries F INNER JOIN bundles B ON F.bundle_id=B.id) ON joinItem=3 AND E.id=F.registered_entry_id
WHERE E.id IN (
	SELECT E.id
	FROM registered_entries E
	INNER JOIN federated_registration_entries FE ON FE.registered_entry_id = E.id
	INNER JOIN bundles B ON B.id = FE.bundle_id
	GROUP BY E.id
	HAVING
		COUNT(CASE WHEN B.trust_domain NOT IN (?, ?) THEN B.trust_domain ELSE NULL END) = 0 AND
		COUNT(DISTINCT CASE WHEN B.trust_domain IN (?, ?) THEN B.trust_domain ELSE NULL END) = ?
)
ORDER BY e_id, selector_id, dns_name_id
;`,
		},
		{
			dialect: "mysql",
			by:      []string{"parent-id", "federates-with-subset-one"},
			query: `
SELECT
	E.id AS e_id,
	E.entry_id AS entry_id,
	E.spiffe_id,
	E.parent_id,
	E.ttl AS reg_ttl,
	E.admin,
	E.downstream,
	E.expiry,
	S.id AS selector_id,
	S.type AS selector_type,
	S.value AS selector_value,
	B.trust_domain,
	D.id AS dns_name_id,
	D.value AS dns_name,
	E.revision_number
FROM
	registered_entries E
LEFT JOIN
	(SELECT 1 AS joinItem UNION SELECT 2 UNION SELECT 3) AS joinItems ON TRUE
LEFT JOIN
	selectors S ON joinItem=1 AND E.id=S.registered_entry_id
LEFT JOIN
	dns_names D ON joinItem=2 AND E.id=D.registered_entry_id
LEFT JOIN
	(federated_registration_entries F INNER JOIN bundles B ON F.bundle_id=B.id) ON joinItem=3 AND E.id=F.registered_entry_id
WHERE E.id IN (
	SELECT DISTINCT id FROM (
		(SELECT id FROM registered_entries WHERE parent_id = ?) c_0
		INNER JOIN
		(SELECT E.id
		FROM registered_entries E
		INNER JOIN federated_registration_entries FE ON FE.registered_entry_id = E.id
		INNER JOIN bundles B ON B.id = FE.bundle_id
		GROUP BY E.id
		HAVING
			COUNT(CASE WHEN B.trust_domain NOT IN (?) THEN B.trust_domain ELSE NULL END) = 0 AND
			COUNT(CASE WHEN B.trust_domain IN (?) THEN B.trust_domain ELSE NULL END) > 0) c_1
		USING(id)
	)
)
ORDER BY e_id, selector_id, dns_name_id
;`,
		},
		{
			dialect: "mysql",
			by:      []string{"parent-id", "federates-with-subset-many"},
			query: `
SELECT
	E.id AS e_id,
	E.entry_id AS entry_id,
	E.spiffe_id,
	E.parent_id,
	E.ttl AS reg_ttl,
	E.admin,
	E.downstream,
	E.expiry,
	S.id AS selector_id,
	S.type AS selector_type,
	S.value AS selector_value,
	B.trust_domain,
	D.id AS dns_name_id,
	D.value AS dns_name,
	E.revision_number
FROM
	registered_entries E
LEFT JOIN
	(SELECT 1 AS joinItem UNION SELECT 2 UNION SELECT 3) AS joinItems ON TRUE
LEFT JOIN
	selectors S ON joinItem=1 AND E.id=S.registered_entry_id
LEFT JOIN
	dns_names D ON joinItem=2 AND E.id=D.registered_entry_id
LEFT JOIN
	(federated_registration_entries F INNER JOIN bundles B ON F.bundle_id=B.id) ON joinItem=3 AND E.id=F.registered_entry_id
WHERE E.id IN (
	SELECT DISTINCT id FROM (
		(SELECT id FROM registered_entries WHERE parent_id = ?) c_0
		INNER JOIN
		(SELECT E.id
		FROM registered_entries E
		INNER JOIN federated_registration_entries FE ON FE.registered_entry_id = E.id
		INNER JOIN bundles B ON B.id = FE.bundle_id
		GROUP BY E.id
		HAVING
			COUNT(CASE WHEN B.trust_domain NOT IN (?, ?) THEN B.trust_domain ELSE NULL END) = 0 AND
			COUNT(CASE WHEN B.trust_domain IN (?, ?) THEN B.trust_domain ELSE NULL END) > 0) c_1
		USING(id)
	)
)
ORDER BY e_id, selector_id, dns_name_id
;`,
		},
		{
			dialect: "mysql",
			by:      []string{"parent-id", "federates-with-exact-one"},
			query: `
SELECT
	E.id AS e_id,
	E.entry_id AS entry_id,
	E.spiffe_id,
	E.parent_id,
	E.ttl AS reg_ttl,
	E.admin,
	E.downstream,
	E.expiry,
	S.id AS selector_id,
	S.type AS selector_type,
	S.value AS selector_value,
	B.trust_domain,
	D.id AS dns_name_id,
	D.value AS dns_name,
	E.revision_number
FROM
	registered_entries E
LEFT JOIN
	(SELECT 1 AS joinItem UNION SELECT 2 UNION SELECT 3) AS joinItems ON TRUE
LEFT JOIN
	selectors S ON joinItem=1 AND E.id=S.registered_entry_id
LEFT JOIN
	dns_names D ON joinItem=2 AND E.id=D.registered_entry_id
LEFT JOIN
	(federated_registration_entries F INNER JOIN bundles B ON F.bundle_id=B.id) ON joinItem=3 AND E.id=F.registered_entry_id
WHERE E.id IN (
	SELECT DISTINCT id FROM (
		(SELECT id FROM registered_entries WHERE parent_id = ?) c_0
		INNER JOIN
		(SELECT E.id
		FROM registered_entries E
		INNER JOIN federated_registration_entries FE ON FE.registered_entry_id = E.id
		INNER JOIN bundles B ON B.id = FE.bundle_id
		GROUP BY E.id
		HAVING
			COUNT(CASE WHEN B.trust_domain NOT IN (?) THEN B.trust_domain ELSE NULL END) = 0 AND
			COUNT(DISTINCT CASE WHEN B.trust_domain IN (?) THEN B.trust_domain ELSE NULL END) = ?) c_1
		USING(id)
	)
)
ORDER BY e_id, selector_id, dns_name_id
;`,
		},
		{
			dialect: "mysql",
			by:      []string{"parent-id", "federates-with-exact-many"},
			query: `
SELECT
	E.id AS e_id,
	E.entry_id AS entry_id,
	E.spiffe_id,
	E.parent_id,
	E.ttl AS reg_ttl,
	E.admin,
	E.downstream,
	E.expiry,
	S.id AS selector_id,
	S.type AS selector_type,
	S.value AS selector_value,
	B.trust_domain,
	D.id AS dns_name_id,
	D.value AS dns_name,
	E.revision_number
FROM
	registered_entries E
LEFT JOIN
	(SELECT 1 AS joinItem UNION SELECT 2 UNION SELECT 3) AS joinItems ON TRUE
LEFT JOIN
	selectors S ON joinItem=1 AND E.id=S.registered_entry_id
LEFT JOIN
	dns_names D ON joinItem=2 AND E.id=D.registered_entry_id
LEFT JOIN
	(federated_registration_entries F INNER JOIN bundles B ON F.bundle_id=B.id) ON joinItem=3 AND E.id=F.registered_entry_id
WHERE E.id IN (
	SELECT DISTINCT id FROM (
		(SELECT id FROM registered_entries WHERE parent_id = ?) c_0
		INNER JOIN
		(SELECT E.id
		FROM registered_entries E
		INNER JOIN federated_registration_entries FE ON FE.registered_entry_id = E.id
		INNER JOIN bundles B ON B.id = FE.bundle_id
		GROUP BY E.id
		HAVING
			COUNT(CASE WHEN B.trust_domain NOT IN (?, ?) THEN B.trust_domain ELSE NULL END) = 0 AND
			COUNT(DISTINCT CASE WHEN B.trust_domain IN (?, ?) THEN B.trust_domain ELSE NULL END) = ?) c_1
		USING(id)
	)
)
ORDER BY e_id, selector_id, dns_name_id
;`,
		},
		{
			dialect: "mysql",
			by:      []string{"spiffe-id", "federates-with-exact-one"},
			paged:   "with-token",
			query: `
SELECT
	E.id AS e_id,
	E.entry_id AS entry_id,
	E.spiffe_id,
	E.parent_id,
	E.ttl AS reg_ttl,
	E.admin,
	E.downstream,
	E.expiry,
	S.id AS selector_id,
	S.type AS selector_type,
	S.value AS selector_value,
	B.trust_domain,
	D.id AS dns_name_id,
	D.value AS dns_name,
	E.revision_number
FROM
	registered_entries E
LEFT JOIN
	(SELECT 1 AS joinItem UNION SELECT 2 UNION SELECT 3) AS joinItems ON TRUE
LEFT JOIN
	selectors S ON joinItem=1 AND E.id=S.registered_entry_id
LEFT JOIN
	dns_names D ON joinItem=2 AND E.id=D.registered_entry_id
LEFT JOIN
	(federated_registration_entries F INNER JOIN bundles B ON F.bundle_id=B.id) ON joinItem=3 AND E.id=F.registered_entry_id
WHERE E.id IN (
	SELECT id FROM (
		SELECT DISTINCT id FROM (
			(SELECT id FROM registered_entries WHERE spiffe_id = ?) c_0
			INNER JOIN
			(SELECT E.id
			FROM registered_entries E
			INNER JOIN federated_registration_entries FE ON FE.registered_entry_id = E.id
			INNER JOIN bundles B ON B.id = FE.bundle_id
			GROUP BY E.id
			HAVING
				COUNT(CASE WHEN B.trust_domain NOT IN (?) THEN B.trust_domain ELSE NULL END) = 0 AND
				COUNT(DISTINCT CASE WHEN B.trust_domain IN (?) THEN B.trust_domain ELSE NULL END) = ?) c_1
			USING(id)
		) WHERE id > ? ORDER BY id ASC LIMIT 1
	) workaround_for_mysql_subquery_limit
)
ORDER BY e_id, selector_id, dns_name_id
;`,
		},
		{
			dialect:     "mysql",
			by:          []string{"federates-with-subset-one"},
			supportsCTE: true,
			query: `
WITH listing AS (
	SELECT E.id
	FROM registered_entries E
	INNER JOIN federated_registration_entries FE ON FE.registered_entry_id = E.id
	INNER JOIN bundles B ON B.id = FE.bundle_id
	GROUP BY E.id
	HAVING
		COUNT(CASE WHEN B.trust_domain NOT IN (?) THEN B.trust_domain ELSE NULL END) = 0 AND
		COUNT(CASE WHEN B.trust_domain IN (?) THEN B.trust_domain ELSE NULL END) > 0
)
SELECT
	id as e_id,
	entry_id,
	spiffe_id,
	parent_id,
	ttl AS reg_ttl,
	admin,
	downstream,
	expiry,
	NULL AS selector_id,
	NULL AS selector_type,
	NULL AS selector_value,
	NULL AS trust_domain,
	NULL AS dns_name_id,
	NULL AS dns_name,
	revision_number
FROM
	registered_entries
WHERE id IN (SELECT id FROM listing)

UNION

SELECT
	F.registered_entry_id, NULL, NULL, NULL, NULL, NULL, NULL, NULL, NULL, NULL, NULL, B.trust_domain, NULL, NULL, NULL
FROM
	bundles B
INNER JOIN
	federated_registration_entries F
ON
	B.id = F.bundle_id
WHERE
	F.registered_entry_id IN (SELECT id FROM listing)

UNION

SELECT
	registered_entry_id, NULL, NULL, NULL, NULL, NULL, NULL, NULL, NULL, NULL, NULL, NULL, id, value, NULL
FROM
	dns_names
WHERE registered_entry_id IN (SELECT id FROM listing)

UNION

SELECT
	registered_entry_id, NULL, NULL, NULL, NULL, NULL, NULL, NULL, id, type, value, NULL, NULL, NULL, NULL
FROM
	selectors
WHERE registered_entry_id IN (SELECT id FROM listing)

ORDER BY e_id, selector_id, dns_name_id
;`,
		},
		{
			dialect:     "mysql",
			by:          []string{"federates-with-subset-many"},
			supportsCTE: true,
			query: `
WITH listing AS (
	SELECT E.id
	FROM registered_entries E
	INNER JOIN federated_registration_entries FE ON FE.registered_entry_id = E.id
	INNER JOIN bundles B ON B.id = FE.bundle_id
	GROUP BY E.id
	HAVING
		COUNT(CASE WHEN B.trust_domain NOT IN (?, ?) THEN B.trust_domain ELSE NULL END) = 0 AND
		COUNT(CASE WHEN B.trust_domain IN (?, ?) THEN B.trust_domain ELSE NULL END) > 0
)
SELECT
	id as e_id,
	entry_id,
	spiffe_id,
	parent_id,
	ttl AS reg_ttl,
	admin,
	downstream,
	expiry,
	NULL AS selector_id,
	NULL AS selector_type,
	NULL AS selector_value,
	NULL AS trust_domain,
	NULL AS dns_name_id,
	NULL AS dns_name,
	revision_number
FROM
	registered_entries
WHERE id IN (SELECT id FROM listing)

UNION

SELECT
	F.registered_entry_id, NULL, NULL, NULL, NULL, NULL, NULL, NULL, NULL, NULL, NULL, B.trust_domain, NULL, NULL, NULL
FROM
	bundles B
INNER JOIN
	federated_registration_entries F
ON
	B.id = F.bundle_id
WHERE
	F.registered_entry_id IN (SELECT id FROM listing)

UNION

SELECT
	registered_entry_id, NULL, NULL, NULL, NULL, NULL, NULL, NULL, NULL, NULL, NULL, NULL, id, value, NULL
FROM
	dns_names
WHERE registered_entry_id IN (SELECT id FROM listing)

UNION

SELECT
	registered_entry_id, NULL, NULL, NULL, NULL, NULL, NULL, NULL, id, type, value, NULL, NULL, NULL, NULL
FROM
	selectors
WHERE registered_entry_id IN (SELECT id FROM listing)

ORDER BY e_id, selector_id, dns_name_id
;`,
		},
		{
			dialect:     "mysql",
			by:          []string{"federates-with-exact-one"},
			supportsCTE: true,
			query: `
WITH listing AS (
	SELECT E.id
	FROM registered_entries E
	INNER JOIN federated_registration_entries FE ON FE.registered_entry_id = E.id
	INNER JOIN bundles B ON B.id = FE.bundle_id
	GROUP BY E.id
	HAVING
		COUNT(CASE WHEN B.trust_domain NOT IN (?) THEN B.trust_domain ELSE NULL END) = 0 AND
		COUNT(DISTINCT CASE WHEN B.trust_domain IN (?) THEN B.trust_domain ELSE NULL END) = ?
)
SELECT
	id as e_id,
	entry_id,
	spiffe_id,
	parent_id,
	ttl AS reg_ttl,
	admin,
	downstream,
	expiry,
	NULL AS selector_id,
	NULL AS selector_type,
	NULL AS selector_value,
	NULL AS trust_domain,
	NULL AS dns_name_id,
	NULL AS dns_name,
	revision_number
FROM
	registered_entries
WHERE id IN (SELECT id FROM listing)

UNION

SELECT
	F.registered_entry_id, NULL, NULL, NULL, NULL, NULL, NULL, NULL, NULL, NULL, NULL, B.trust_domain, NULL, NULL, NULL
FROM
	bundles B
INNER JOIN
	federated_registration_entries F
ON
	B.id = F.bundle_id
WHERE
	F.registered_entry_id IN (SELECT id FROM listing)

UNION

SELECT
	registered_entry_id, NULL, NULL, NULL, NULL, NULL, NULL, NULL, NULL, NULL, NULL, NULL, id, value, NULL
FROM
	dns_names
WHERE registered_entry_id IN (SELECT id FROM listing)

UNION

SELECT
	registered_entry_id, NULL, NULL, NULL, NULL, NULL, NULL, NULL, id, type, value, NULL, NULL, NULL, NULL
FROM
	selectors
WHERE registered_entry_id IN (SELECT id FROM listing)

ORDER BY e_id, selector_id, dns_name_id
;`,
		},
		{
			dialect:     "mysql",
			by:          []string{"federates-with-exact-many"},
			supportsCTE: true,
			query: `
WITH listing AS (
	SELECT E.id
	FROM registered_entries E
	INNER JOIN federated_registration_entries FE ON FE.registered_entry_id = E.id
	INNER JOIN bundles B ON B.id = FE.bundle_id
	GROUP BY E.id
	HAVING
		COUNT(CASE WHEN B.trust_domain NOT IN (?, ?) THEN B.trust_domain ELSE NULL END) = 0 AND
		COUNT(DISTINCT CASE WHEN B.trust_domain IN (?, ?) THEN B.trust_domain ELSE NULL END) = ?
)
SELECT
	id as e_id,
	entry_id,
	spiffe_id,
	parent_id,
	ttl AS reg_ttl,
	admin,
	downstream,
	expiry,
	NULL AS selector_id,
	NULL AS selector_type,
	NULL AS selector_value,
	NULL AS trust_domain,
	NULL AS dns_name_id,
	NULL AS dns_name,
	revision_number
FROM
	registered_entries
WHERE id IN (SELECT id FROM listing)

UNION

SELECT
	F.registered_entry_id, NULL, NULL, NULL, NULL, NULL, NULL, NULL, NULL, NULL, NULL, B.trust_domain, NULL, NULL, NULL
FROM
	bundles B
INNER JOIN
	federated_registration_entries F
ON
	B.id = F.bundle_id
WHERE
	F.registered_entry_id IN (SELECT id FROM listing)

UNION

SELECT
	registered_entry_id, NULL, NULL, NULL, NULL, NULL, NULL, NULL, NULL, NULL, NULL, NULL, id, value, NULL
FROM
	dns_names
WHERE registered_entry_id IN (SELECT id FROM listing)

UNION

SELECT
	registered_entry_id, NULL, NULL, NULL, NULL, NULL, NULL, NULL, id, type, value, NULL, NULL, NULL, NULL
FROM
	selectors
WHERE registered_entry_id IN (SELECT id FROM listing)

ORDER BY e_id, selector_id, dns_name_id
;`,
		},
		{
			dialect:     "mysql",
			by:          []string{"parent-id", "federates-with-subset-one"},
			supportsCTE: true,
			query: `
WITH listing AS (
	SELECT DISTINCT id FROM (
		(SELECT id FROM registered_entries WHERE parent_id = ?) c_0
		INNER JOIN
		(SELECT E.id
		FROM registered_entries E
		INNER JOIN federated_registration_entries FE ON FE.registered_entry_id = E.id
		INNER JOIN bundles B ON B.id = FE.bundle_id
		GROUP BY E.id
		HAVING
			COUNT(CASE WHEN B.trust_domain NOT IN (?) THEN B.trust_domain ELSE NULL END) = 0 AND
			COUNT(CASE WHEN B.trust_domain IN (?) THEN B.trust_domain ELSE NULL END) > 0) c_1
		USING(id)
	)
)
SELECT
	id as e_id,
	entry_id,
	spiffe_id,
	parent_id,
	ttl AS reg_ttl,
	admin,
	downstream,
	expiry,
	NULL AS selector_id,
	NULL AS selector_type,
	NULL AS selector_value,
	NULL AS trust_domain,
	NULL AS dns_name_id,
	NULL AS dns_name,
	revision_number
FROM
	registered_entries
WHERE id IN (SELECT id FROM listing)

UNION

SELECT
	F.registered_entry_id, NULL, NULL, NULL, NULL, NULL, NULL, NULL, NULL, NULL, NULL, B.trust_domain, NULL, NULL, NULL
FROM
	bundles B
INNER JOIN
	federated_registration_entries F
ON
	B.id = F.bundle_id
WHERE
	F.registered_entry_id IN (SELECT id FROM listing)

UNION

SELECT
	registered_entry_id, NULL, NULL, NULL, NULL, NULL, NULL, NULL, NULL, NULL, NULL, NULL, id, value, NULL
FROM
	dns_names
WHERE registered_entry_id IN (SELECT id FROM listing)

UNION

SELECT
	registered_entry_id, NULL, NULL, NULL, NULL, NULL, NULL, NULL, id, type, value, NULL, NULL, NULL, NULL
FROM
	selectors
WHERE registered_entry_id IN (SELECT id FROM listing)

ORDER BY e_id, selector_id, dns_name_id
;`,
		},
		{
			dialect:     "mysql",
			by:          []string{"parent-id", "federates-with-subset-many"},
			supportsCTE: true,
			query: `
WITH listing AS (
	SELECT DISTINCT id FROM (
		(SELECT id FROM registered_entries WHERE parent_id = ?) c_0
		INNER JOIN
		(SELECT E.id
		FROM registered_entries E
		INNER JOIN federated_registration_entries FE ON FE.registered_entry_id = E.id
		INNER JOIN bundles B ON B.id = FE.bundle_id
		GROUP BY E.id
		HAVING
			COUNT(CASE WHEN B.trust_domain NOT IN (?, ?) THEN B.trust_domain ELSE NULL END) = 0 AND
			COUNT(CASE WHEN B.trust_domain IN (?, ?) THEN B.trust_domain ELSE NULL END) > 0) c_1
		USING(id)
	)
)
SELECT
	id as e_id,
	entry_id,
	spiffe_id,
	parent_id,
	ttl AS reg_ttl,
	admin,
	downstream,
	expiry,
	NULL AS selector_id,
	NULL AS selector_type,
	NULL AS selector_value,
	NULL AS trust_domain,
	NULL AS dns_name_id,
	NULL AS dns_name,
	revision_number
FROM
	registered_entries
WHERE id IN (SELECT id FROM listing)

UNION

SELECT
	F.registered_entry_id, NULL, NULL, NULL, NULL, NULL, NULL, NULL, NULL, NULL, NULL, B.trust_domain, NULL, NULL, NULL
FROM
	bundles B
INNER JOIN
	federated_registration_entries F
ON
	B.id = F.bundle_id
WHERE
	F.registered_entry_id IN (SELECT id FROM listing)

UNION

SELECT
	registered_entry_id, NULL, NULL, NULL, NULL, NULL, NULL, NULL, NULL, NULL, NULL, NULL, id, value, NULL
FROM
	dns_names
WHERE registered_entry_id IN (SELECT id FROM listing)

UNION

SELECT
	registered_entry_id, NULL, NULL, NULL, NULL, NULL, NULL, NULL, id, type, value, NULL, NULL, NULL, NULL
FROM
	selectors
WHERE registered_entry_id IN (SELECT id FROM listing)

ORDER BY e_id, selector_id, dns_name_id
;`,
		},
		{
			dialect:     "mysql",
			by:          []string{"parent-id", "federates-with-exact-one"},
			supportsCTE: true,
			query: `
WITH listing AS (
	SELECT DISTINCT id FROM (
		(SELECT id FROM registered_entries WHERE parent_id = ?) c_0
		INNER JOIN
		(SELECT E.id
		FROM registered_entries E
		INNER JOIN federated_registration_entries FE ON FE.registered_entry_id = E.id
		INNER JOIN bundles B ON B.id = FE.bundle_id
		GROUP BY E.id
		HAVING
			COUNT(CASE WHEN B.trust_domain NOT IN (?) THEN B.trust_domain ELSE NULL END) = 0 AND
			COUNT(DISTINCT CASE WHEN B.trust_domain IN (?) THEN B.trust_domain ELSE NULL END) = ?) c_1
		USING(id)
	)
)
SELECT
	id as e_id,
	entry_id,
	spiffe_id,
	parent_id,
	ttl AS reg_ttl,
	admin,
	downstream,
	expiry,
	NULL AS selector_id,
	NULL AS selector_type,
	NULL AS selector_value,
	NULL AS trust_domain,
	NULL AS dns_name_id,
	NULL AS dns_name,
	revision_number
FROM
	registered_entries
WHERE id IN (SELECT id FROM listing)

UNION

SELECT
	F.registered_entry_id, NULL, NULL, NULL, NULL, NULL, NULL, NULL, NULL, NULL, NULL, B.trust_domain, NULL, NULL, NULL
FROM
	bundles B
INNER JOIN
	federated_registration_entries F
ON
	B.id = F.bundle_id
WHERE
	F.registered_entry_id IN (SELECT id FROM listing)

UNION

SELECT
	registered_entry_id, NULL, NULL, NULL, NULL, NULL, NULL, NULL, NULL, NULL, NULL, NULL, id, value, NULL
FROM
	dns_names
WHERE registered_entry_id IN (SELECT id FROM listing)

UNION

SELECT
	registered_entry_id, NULL, NULL, NULL, NULL, NULL, NULL, NULL, id, type, value, NULL, NULL, NULL, NULL
FROM
	selectors
WHERE registered_entry_id IN (SELECT id FROM listing)

ORDER BY e_id, selector_id, dns_name_id
;`,
		},
		{
			dialect:     "mysql",
			by:          []string{"parent-id", "federates-with-exact-many"},
			supportsCTE: true,
			query: `
WITH listing AS (
	SELECT DISTINCT id FROM (
		(SELECT id FROM registered_entries WHERE parent_id = ?) c_0
		INNER JOIN
		(SELECT E.id
		FROM registered_entries E
		INNER JOIN federated_registration_entries FE ON FE.registered_entry_id = E.id
		INNER JOIN bundles B ON B.id = FE.bundle_id
		GROUP BY E.id
		HAVING
			COUNT(CASE WHEN B.trust_domain NOT IN (?, ?) THEN B.trust_domain ELSE NULL END) = 0 AND
			COUNT(DISTINCT CASE WHEN B.trust_domain IN (?, ?) THEN B.trust_domain ELSE NULL END) = ?) c_1
		USING(id)
	)
)
SELECT
	id as e_id,
	entry_id,
	spiffe_id,
	parent_id,
	ttl AS reg_ttl,
	admin,
	downstream,
	expiry,
	NULL AS selector_id,
	NULL AS selector_type,
	NULL AS selector_value,
	NULL AS trust_domain,
	NULL AS dns_name_id,
	NULL AS dns_name,
	revision_number
FROM
	registered_entries
WHERE id IN (SELECT id FROM listing)

UNION

SELECT
	F.registered_entry_id, NULL, NULL, NULL, NULL, NULL, NULL, NULL, NULL, NULL, NULL, B.trust_domain, NULL, NULL, NULL
FROM
	bundles B
INNER JOIN
	federated_registration_entries F
ON
	B.id = F.bundle_id
WHERE
	F.registered_entry_id IN (SELECT id FROM listing)

UNION

SELECT
	registered_entry_id, NULL, NULL, NULL, NULL, NULL, NULL, NULL, NULL, NULL, NULL, NULL, id, value, NULL
FROM
	dns_names
WHERE registered_entry_id IN (SELECT id FROM listing)

UNION

SELECT
	registered_entry_id, NULL, NULL, NULL, NULL, NULL, NULL, NULL, id, type, value, NULL, NULL, NULL, NULL
FROM
	selectors
WHERE registered_entry_id IN (SELECT id FROM listing)

ORDER BY e_id, selector_id, dns_name_id
;`,
		},
		{
			dialect:     "mysql",
			by:          []string{"spiffe-id", "federates-with-exact-one"},
			paged:       "with-token",
			supportsCTE: true,
			query: `
WITH listing AS (
	SELECT id FROM (
		SELECT DISTINCT id FROM (
			(SELECT id FROM registered_entries WHERE spiffe_id = ?) c_0
			INNER JOIN
			(SELECT E.id
			FROM registered_entries E
			INNER JOIN federated_registration_entries FE ON FE.registered_entry_id = E.id
			INNER JOIN bundles B ON B.id = FE.bundle_id
			GROUP BY E.id
			HAVING
				COUNT(CASE WHEN B.trust_domain NOT IN (?) THEN B.trust_domain ELSE NULL END) = 0 AND
				COUNT(DISTINCT CASE WHEN B.trust_domain IN (?) THEN B.trust_domain ELSE NULL END) = ?) c_1
			USING(id)
		) WHERE id > ? ORDER BY id ASC LIMIT 1
	) workaround_for_mysql_subquery_limit
)
SELECT
	id as e_id,
	entry_id,
	spiffe_id,
	parent_id,
	ttl AS reg_ttl,
	admin,
	downstream,
	expiry,
	NULL AS selector_id,
	NULL AS selector_type,
	NULL AS selector_value,
	NULL AS trust_domain,
	NULL AS dns_name_id,
	NULL AS dns_name,
	revision_number
FROM
	registered_entries
WHERE id IN (SELECT id FROM listing)

UNION

SELECT
	F.registered_entry_id, NULL, NULL, NULL, NULL, NULL, NULL, NULL, NULL, NULL, NULL, B.trust_domain, NULL, NULL, NULL
FROM
	bundles B
INNER JOIN
	federated_registration_entries F
ON
	B.id = F.bundle_id
WHERE
	F.registered_entry_id IN (SELECT id FROM listing)

UNION

SELECT
	registered_entry_id, NULL, NULL, NULL, NULL, NULL, NULL, NULL, NULL, NULL, NULL, NULL, id, value, NULL
FROM
	dns_names
WHERE registered_entry_id IN (SELECT id FROM listing)

UNION

SELECT
	registered_entry_id, NULL, NULL, NULL, NULL, NULL, NULL, NULL, id, type, value, NULL, NULL, NULL, NULL
FROM
	selectors
WHERE registered_entry_id IN (SELECT id FROM listing)

ORDER BY e_id, selector_id, dns_name_id
;`,
		},
	}

	for _, testCase := range testCases {
		testCase := testCase
		name := testCase.dialect + "-list-"
		if len(testCase.by) == 0 {
			name += "all"
		} else {
			name += "by-" + strings.Join(testCase.by, "-")
		}
		if testCase.paged != "" {
			name += "-paged-" + testCase.paged
		}
		if testCase.supportsCTE {
			name += "-cte"
		}
		t.Run(name, func(t *testing.T) {
			req := new(datastore.ListRegistrationEntriesRequest)
			switch testCase.paged {
			case "":
			case "no-token":
				req.Pagination = &datastore.Pagination{
					PageSize: 1,
				}
			case "with-token":
				req.Pagination = &datastore.Pagination{
					PageSize: 1,
					Token:    "2",
				}
			default:
				require.FailNow(t, "unsupported page case: %q", testCase.paged)
			}

			for _, by := range testCase.by {
				switch by {
				case "parent-id":
					req.ByParentId = &wrappers.StringValue{
						Value: "spiffe://parent",
					}
				case "spiffe-id":
					req.BySpiffeId = &wrappers.StringValue{
=======
			for _, by := range testCase.by {
				switch by {
				case "parent-id":
					req.ByParentId = &wrapperspb.StringValue{
						Value: "spiffe://parent",
					}
				case "spiffe-id":
					req.BySpiffeId = &wrapperspb.StringValue{
>>>>>>> 47c5a91d
						Value: "spiffe://id",
					}
				case "selector-subset-one":
					req.BySelectors = &datastore.BySelectors{
						Selectors: []*common.Selector{{Type: "a", Value: "1"}},
						Match:     datastore.BySelectors_MATCH_SUBSET,
					}
				case "selector-subset-many":
					req.BySelectors = &datastore.BySelectors{
						Selectors: []*common.Selector{{Type: "a", Value: "1"}, {Type: "b", Value: "2"}},
						Match:     datastore.BySelectors_MATCH_SUBSET,
					}
				case "selector-exact-one":
					req.BySelectors = &datastore.BySelectors{
						Selectors: []*common.Selector{{Type: "a", Value: "1"}},
						Match:     datastore.BySelectors_MATCH_EXACT,
					}
				case "selector-exact-many":
					req.BySelectors = &datastore.BySelectors{
						Selectors: []*common.Selector{{Type: "a", Value: "1"}, {Type: "b", Value: "2"}},
						Match:     datastore.BySelectors_MATCH_EXACT,
<<<<<<< HEAD
					}
				case "federates-with-subset-one":
					req.ByFederatesWith = &datastore.ByFederatesWith{
						TrustDomains: []string{"spiffe://federates1.org"},
						Match:        datastore.ByFederatesWith_MATCH_SUBSET,
					}
				case "federates-with-subset-many":
					req.ByFederatesWith = &datastore.ByFederatesWith{
						TrustDomains: []string{"spiffe://federates1.org", "spiffe://federates2.org"},
						Match:        datastore.ByFederatesWith_MATCH_SUBSET,
					}
				case "federates-with-exact-one":
					req.ByFederatesWith = &datastore.ByFederatesWith{
						TrustDomains: []string{"spiffe://federates1.org"},
						Match:        datastore.ByFederatesWith_MATCH_EXACT,
					}
				case "federates-with-exact-many":
					req.ByFederatesWith = &datastore.ByFederatesWith{
						TrustDomains: []string{"spiffe://federates1.org", "spiffe://federates2.org"},
						Match:        datastore.ByFederatesWith_MATCH_EXACT,
=======
>>>>>>> 47c5a91d
					}
				default:
					require.FailNow(t, "unsupported by case: %q", by)
				}
			}

			query, _, err := buildListRegistrationEntriesQuery(testCase.dialect, testCase.supportsCTE, req)
			require.NoError(t, err)
			require.Equal(t, testCase.query, query)
		})
	}
}

// assertBundlesEqual asserts that the two bundle lists are equal independent
// of ordering.
func assertBundlesEqual(t *testing.T, expected, actual []*common.Bundle) {
	if !assert.Equal(t, len(expected), len(actual)) {
		return
	}

	es := map[string]*common.Bundle{}
	as := map[string]*common.Bundle{}

	for _, e := range expected {
		es[e.TrustDomainId] = e
	}

	for _, a := range actual {
		as[a.TrustDomainId] = a
	}

	for id, a := range as {
		e, ok := es[id]
		if assert.True(t, ok, "bundle %q was unexpected", id) {
			spiretest.AssertProtoEqual(t, e, a)
			delete(es, id)
		}
	}

	for id := range es {
		assert.Failf(t, "bundle %q was expected but not found", id)
	}
}

func wipePostgres(t *testing.T, connString string) {
	db, err := sql.Open("postgres", connString)
	require.NoError(t, err)
	defer db.Close()

	rows, err := db.Query(`SELECT tablename FROM pg_tables WHERE schemaname = 'public';`)
	require.NoError(t, err)
	defer rows.Close()

	dropTablesInRows(t, db, rows)
}

func wipeMySQL(t *testing.T, connString string) {
	db, err := sql.Open("mysql", connString)
	require.NoError(t, err)
	defer db.Close()

	rows, err := db.Query(`SELECT table_name FROM information_schema.tables WHERE table_schema = 'spire';`)
	require.NoError(t, err)
	defer rows.Close()

	dropTablesInRows(t, db, rows)
}

func dropTablesInRows(t *testing.T, db *sql.DB, rows *sql.Rows) {
	for rows.Next() {
		var q string
		err := rows.Scan(&q)
		require.NoError(t, err)
		_, err = db.Exec("DROP TABLE IF EXISTS " + q + " CASCADE")
		require.NoError(t, err)
	}
	require.NoError(t, rows.Err())
}

func cloneAttestedNode(aNode *common.AttestedNode) *common.AttestedNode {
	return proto.Clone(aNode).(*common.AttestedNode)
}<|MERGE_RESOLUTION|>--- conflicted
+++ resolved
@@ -15,6 +15,7 @@
 	"testing"
 	"time"
 
+	"github.com/golang/protobuf/ptypes/wrappers"
 	"github.com/spiffe/spire/pkg/common/bundleutil"
 	"github.com/spiffe/spire/pkg/common/util"
 	"github.com/spiffe/spire/pkg/server/plugin/datastore"
@@ -6685,7 +6686,6 @@
 
 UNION
 
-<<<<<<< HEAD
 SELECT
 	F.registered_entry_id, NULL, NULL, NULL, NULL, NULL, NULL, NULL, NULL, NULL, NULL, B.trust_domain, NULL, NULL, NULL
 FROM
@@ -8967,16 +8967,6 @@
 					}
 				case "spiffe-id":
 					req.BySpiffeId = &wrappers.StringValue{
-=======
-			for _, by := range testCase.by {
-				switch by {
-				case "parent-id":
-					req.ByParentId = &wrapperspb.StringValue{
-						Value: "spiffe://parent",
-					}
-				case "spiffe-id":
-					req.BySpiffeId = &wrapperspb.StringValue{
->>>>>>> 47c5a91d
 						Value: "spiffe://id",
 					}
 				case "selector-subset-one":
@@ -8998,7 +8988,6 @@
 					req.BySelectors = &datastore.BySelectors{
 						Selectors: []*common.Selector{{Type: "a", Value: "1"}, {Type: "b", Value: "2"}},
 						Match:     datastore.BySelectors_MATCH_EXACT,
-<<<<<<< HEAD
 					}
 				case "federates-with-subset-one":
 					req.ByFederatesWith = &datastore.ByFederatesWith{
@@ -9019,8 +9008,6 @@
 					req.ByFederatesWith = &datastore.ByFederatesWith{
 						TrustDomains: []string{"spiffe://federates1.org", "spiffe://federates2.org"},
 						Match:        datastore.ByFederatesWith_MATCH_EXACT,
-=======
->>>>>>> 47c5a91d
 					}
 				default:
 					require.FailNow(t, "unsupported by case: %q", by)
